--- conflicted
+++ resolved
@@ -258,12 +258,8 @@
                 position = i,
             ).save()
 
-<<<<<<< HEAD
-=======
         self.ballots.motion = self.motion
         self.ballots.save()
-
->>>>>>> 736ae6a3
 
     def get_speaker(self, side, position):
         """
