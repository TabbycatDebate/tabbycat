--- conflicted
+++ resolved
@@ -245,13 +245,12 @@
     return "%s.%s" % (parts[0][:5], parts[-1][:5]) # Used for barcodes
 
 
-<<<<<<< HEAD
 @register.simple_tag
 def prep_time():
     return (datetime.now() + timedelta(minutes=15)).strftime('%Y-%m-%dT%H:%M')
-=======
+
+
 @register.simple_tag(takes_context=True)
 def haspermission(context, permission):
     # If returned directly from the object it will have to lookup tournament
-    return has_permission(context['user'], permission, context['tournament'])
->>>>>>> 798096d5
+    return has_permission(context['user'], permission, context['tournament'])