<<<<<<< HEAD
# Tabbycat translations, printing module
# Copyright (C) 2018 Tabbycat developers and translators
# This file is distributed under the same license as the Tabbycat package.
# Chuan-Zheng Lee <czlee@stanford.edu>, 2018
#
#, fuzzy
=======
>>>>>>> b4fb6dfe
msgid ""
msgstr ""
"Project-Id-Version: tabbycat\n"
"Report-Msgid-Bugs-To: \n"
"POT-Creation-Date: 2019-07-21 05:14-0700\n"
<<<<<<< HEAD
"PO-Revision-Date: YEAR-MO-DA HO:MI+ZONE\n"
"Last-Translator: turki alsuwaidi <tmsuwaidi@qf.org.qa>, 2018\n"
"Language-Team: Arabic (https://www.transifex.com/tabbycat/teams/80723/ar/)\n"
"Language: ar\n"
"MIME-Version: 1.0\n"
"Content-Type: text/plain; charset=UTF-8\n"
"Content-Transfer-Encoding: 8bit\n"
"Plural-Forms: nplurals=6; plural=n==0 ? 0 : n==1 ? 1 : n==2 ? 2 : n%100>=3 "
"&& n%100<=10 ? 3 : n%100>=11 && n%100<=99 ? 4 : 5;\n"
=======
"PO-Revision-Date: 2019-07-21 12:19\n"
"Last-Translator: philip_tc\n"
"Language-Team: Arabic\n"
"Language: ar_SA\n"
"MIME-Version: 1.0\n"
"Content-Type: text/plain; charset=UTF-8\n"
"Content-Transfer-Encoding: 8bit\n"
"Plural-Forms: nplurals=6; plural=(n==0 ? 0 : n==1 ? 1 : n==2 ? 2 : n%100>=3 && n%100<=10 ? 3 : n%100>=11 && n%100<=99 ? 4 : 5);\n"
"X-Generator: crowdin.com\n"
"X-Crowdin-Project: tabbycat\n"
"X-Crowdin-Language: ar\n"
"X-Crowdin-File: /develop/tabbycat/printing/locale/en/LC_MESSAGES/django.po\n"
>>>>>>> b4fb6dfe

#: printing/templates/division_sheets_list.html:4
#: printing/templates/division_sheets_list.html:5
msgid "Division Sheets List"
msgstr ""

#: printing/templates/division_sheets_list.html:12
msgid "Master Sheets"
msgstr ""

#: printing/templates/division_sheets_list.html:29
msgid "Room Sheets"
msgstr ""

#: printing/templates/feedback_list.html:5
msgid "Feedback Forms"
msgstr "نموذج التغذية الراجعة"

#: printing/templates/feedback_list.html:7
#, python-format
msgid "Printable Feedback Forms for %(round_name)s"
msgstr ""

#: printing/templates/feedback_list.html:14
msgid "No feedback questions have been added for either teams or adjudicators to answer."
msgstr "لم يتم إضافة أي سؤال للتغذية الراجعة "

#: printing/templates/feedback_list.html:16
msgid "No feedback questions have been added for teams to answer."
msgstr "لم يتم إضافة أي سؤال للتغذية الراجعة من الفريق"

#: printing/templates/feedback_list.html:18
msgid "No feedback questions have been added for adjudicators to answer."
msgstr "لم يتم إضافة أي سؤال للتغذية الراجعة من الحكم"

#: printing/templates/feedback_list.html:20
#, python-format
<<<<<<< HEAD
msgid ""
"%(first_sentence)s Check the <a href=\"http://tabbycat.readthedocs.io/en/"
"stable/features/adjudicator-feedback.html\" target=\"_blank\">documentation</"
"a> for information on how to add these (otherwise these forms will be quite "
"bare)."
=======
msgid "%(first_sentence)s Check the <a href=\"http://tabbycat.readthedocs.io/en/stable/features/adjudicator-feedback.html\" target=\"_blank\">documentation</a> for information on how to add these (otherwise these forms will be quite bare)."
>>>>>>> b4fb6dfe
msgstr ""

#: printing/templates/feedback_list.html:41
msgid "There are no feedback sheets available — perhaps adjudicators have not been allocated?"
msgstr "لا توجد أوراق ملاحظات متاحة — ربما لم يتم تخصيص الحكام؟"

#: printing/templates/master_sheets_view.html:6
#, python-format
msgid "Master Sheet for Debates at %(category_name)s in %(round_name)s"
msgstr ""

#: printing/templates/master_sheets_view.html:12
#, python-format
msgid "Master Sheet for Debates at %(venue_category)s"
msgstr ""

#: printing/templates/master_sheets_view.html:45
msgctxt "Division"
msgid "Div"
msgstr ""

#: printing/templates/master_sheets_view.html:46
msgid "Room"
msgstr ""

#: printing/templates/master_sheets_view.html:47
msgid "Affirmative"
msgstr ""

#: printing/templates/master_sheets_view.html:48
msgid "Negative"
msgstr ""

#: printing/templates/master_sheets_view.html:49
msgid "Adjudicator"
msgstr "محكم "

#: printing/templates/master_sheets_view.html:50
msgid "Winner of the Debate"
msgstr ""

#: printing/templates/master_sheets_view.html:51
msgid "Aff Score"
msgstr ""

#: printing/templates/master_sheets_view.html:52
msgid "Neg Score"
msgstr ""

#: printing/templates/master_sheets_view.html:68
msgctxt "Odd number of teams"
msgid "Bye"
msgstr ""

#: printing/templates/master_sheets_view.html:70
msgid "Postponed"
msgstr ""

#: printing/templates/master_sheets_view.html:72
#, python-format
msgid "Forfeit by %(side_name)s"
msgstr ""

#: printing/templates/master_sheets_view.html:92
msgid "Additional Comments from the Head Ajudicator"
msgstr ""

#: printing/templates/printables_list.html:9
<<<<<<< HEAD
msgid ""
"Use Ctrl+P for printing or saving to PDF. Be sure to set the appropriate "
"<strong>page orientation</strong>, to turn off <strong>headers/footers</"
"strong> and turn on <strong>background graphics</strong>. Works best in "
"Chrome."
=======
msgid "Use Ctrl+P for printing or saving to PDF. Be sure to set the appropriate <strong>page orientation</strong>, to turn off <strong>headers/footers</strong> and turn on <strong>background graphics</strong>. Works best in Chrome."
>>>>>>> b4fb6dfe
msgstr ""

#: printing/templates/randomised_url_sheets.html:4
#, python-format
msgid "Printable %(sheet)s URLs"
msgstr ""

#: printing/templates/randomised_url_sheets.html:13
<<<<<<< HEAD
msgid ""
"This page is designed to be printed as double sided A4 sheets, with the "
"outside facing side showing the participant name and the inside facing side "
"showing the URL. Use CTRL-P to print; for best results use Chrome."
=======
msgid "This page is designed to be printed as double sided A4 sheets, with the outside facing side showing the participant name and the inside facing side showing the URL. Use CTRL-P to print; for best results use Chrome."
>>>>>>> b4fb6dfe
msgstr ""

#: printing/templates/randomised_url_sheets.html:27
#: printing/templates/randomised_url_sheets.html:31
#, python-format
msgid "Private URL for %(name)s (%(group)s)"
msgstr ""

#: printing/templates/randomised_url_sheets.html:38
<<<<<<< HEAD
msgid ""
"Please bookmark the following URL, you will use it to submit forms "
"throughout the tournament:"
=======
msgid "Please bookmark the following URL, you will use it to submit forms throughout the tournament:"
>>>>>>> b4fb6dfe
msgstr ""

#: printing/templates/room_sheets_view.html:6
#, python-format
msgid "Room Sheets for Debates at %(venue_category)s in %(round_name)s"
msgstr ""

#: printing/templates/room_sheets_view.html:12
#, python-format
msgid "Room Sheets for Debates at %(venue_category)s"
msgstr ""

#: printing/templates/room_sheets_view.html:33
#, python-format
msgid "%(tournament)s Division %(division)s"
msgstr ""

#: printing/templates/room_sheets_view.html:44
#, python-format
msgid "<del>%(time)s</del> (Forfeit by %(side)s)"
msgstr ""

#: printing/templates/room_sheets_view.html:50
msgid "(No time set)"
msgstr ""

#: printing/templates/room_sheets_view.html:54
#, python-format
msgid "<strong>Affirmative</strong>: %(team)s"
msgstr ""

#: printing/templates/room_sheets_view.html:59
#, python-format
msgid "<strong>Negative</strong>: %(team)s"
msgstr ""

#: printing/templates/scoresheet_list.html:7
<<<<<<< HEAD
#, fuzzy
#| msgid "Printable Scoresheets for %(round_name)s"
msgid "Printable Scoresheets"
msgstr "ورقة النتائج جاهزة للطباعة  %(round_name)s"

#: printing/templates/scoresheet_list.html:8
#, fuzzy, python-format
#| msgid "Printable Scoresheets for %(round_name)s"
msgid "for %(round_name)s"
msgstr "ورقة النتائج جاهزة للطباعة  %(round_name)s"

=======
msgid "Printable Scoresheets"
msgstr ""

#: printing/templates/scoresheet_list.html:8
#, python-format
msgid "for %(round_name)s"
msgstr ""

>>>>>>> b4fb6dfe
#: printing/templates/scoresheet_list.html:14
msgid "Edit Motion(s)"
msgstr ""

#: printing/templates/scoresheet_list.html:32
<<<<<<< HEAD
msgid ""
"There are no scoresheets available — perhaps the round has not been drawn?"
=======
msgid "There are no scoresheets available — perhaps the round has not been drawn?"
>>>>>>> b4fb6dfe
msgstr "لم تتوفر نموذج درجات لهذه الجولة — "

#: printing/templates/scoresheet_list.html:39
msgid "Edit Ballot Motions"
msgstr ""

#: printing/templates/scoresheet_list.html:41
msgid "&times;"
msgstr ""

#: printing/templates/scoresheet_list.html:46
<<<<<<< HEAD
msgid ""
"\n"
"              Editing motions here will not save them permanently — it will "
"only\n"
"              update the text used in the printed ballots below. This can be "
"useful if using\n"
"              placeholder motions (to ensure confidentiality) in Tabbycat, "
"but you still want to print\n"
=======
msgid "\n"
"              Editing motions here will not save them permanently — it will only\n"
"              update the text used in the printed ballots below. This can be useful if using\n"
"              placeholder motions (to ensure confidentiality) in Tabbycat, but you still want to print\n"
>>>>>>> b4fb6dfe
"              ballots with correct motions.\n"
"              "
msgstr ""

#: printing/templates/scoresheet_list.html:54
msgid "Motion"
msgstr ""

#: printing/templates/scoresheet_list.html:58
msgid "Changes to motions will update in the displayed ballots automatically"
msgstr ""

#: printing/templates/scoresheet_list.html:95
<<<<<<< HEAD
msgid ""
"Speeches are x minutes, the speaker score range is from x to x. You have x "
"minutes to form an adjudication."
=======
msgid "Speeches are x minutes, the speaker score range is from x to x. You have x minutes to form an adjudication."
>>>>>>> b4fb6dfe
msgstr ""

#: printing/views.py:95
msgid "Overall Score"
msgstr "مجموع الدرجات"

#: printing/views.py:122 printing/views.py:232 printing/views.py:252
msgid "Unaffiliated"
msgstr "غير منتسبين"

#: printing/views.py:135 printing/views.py:139
msgid "Team"
msgstr "فريق"
<<<<<<< HEAD

#~ msgid "Scoresheets"
#~ msgstr "ورقة النتائج "
=======
>>>>>>> b4fb6dfe
<|MERGE_RESOLUTION|>--- conflicted
+++ resolved
@@ -1,28 +1,8 @@
-<<<<<<< HEAD
-# Tabbycat translations, printing module
-# Copyright (C) 2018 Tabbycat developers and translators
-# This file is distributed under the same license as the Tabbycat package.
-# Chuan-Zheng Lee <czlee@stanford.edu>, 2018
-#
-#, fuzzy
-=======
->>>>>>> b4fb6dfe
 msgid ""
 msgstr ""
 "Project-Id-Version: tabbycat\n"
 "Report-Msgid-Bugs-To: \n"
 "POT-Creation-Date: 2019-07-21 05:14-0700\n"
-<<<<<<< HEAD
-"PO-Revision-Date: YEAR-MO-DA HO:MI+ZONE\n"
-"Last-Translator: turki alsuwaidi <tmsuwaidi@qf.org.qa>, 2018\n"
-"Language-Team: Arabic (https://www.transifex.com/tabbycat/teams/80723/ar/)\n"
-"Language: ar\n"
-"MIME-Version: 1.0\n"
-"Content-Type: text/plain; charset=UTF-8\n"
-"Content-Transfer-Encoding: 8bit\n"
-"Plural-Forms: nplurals=6; plural=n==0 ? 0 : n==1 ? 1 : n==2 ? 2 : n%100>=3 "
-"&& n%100<=10 ? 3 : n%100>=11 && n%100<=99 ? 4 : 5;\n"
-=======
 "PO-Revision-Date: 2019-07-21 12:19\n"
 "Last-Translator: philip_tc\n"
 "Language-Team: Arabic\n"
@@ -35,7 +15,6 @@
 "X-Crowdin-Project: tabbycat\n"
 "X-Crowdin-Language: ar\n"
 "X-Crowdin-File: /develop/tabbycat/printing/locale/en/LC_MESSAGES/django.po\n"
->>>>>>> b4fb6dfe
 
 #: printing/templates/division_sheets_list.html:4
 #: printing/templates/division_sheets_list.html:5
@@ -73,15 +52,7 @@
 
 #: printing/templates/feedback_list.html:20
 #, python-format
-<<<<<<< HEAD
-msgid ""
-"%(first_sentence)s Check the <a href=\"http://tabbycat.readthedocs.io/en/"
-"stable/features/adjudicator-feedback.html\" target=\"_blank\">documentation</"
-"a> for information on how to add these (otherwise these forms will be quite "
-"bare)."
-=======
 msgid "%(first_sentence)s Check the <a href=\"http://tabbycat.readthedocs.io/en/stable/features/adjudicator-feedback.html\" target=\"_blank\">documentation</a> for information on how to add these (otherwise these forms will be quite bare)."
->>>>>>> b4fb6dfe
 msgstr ""
 
 #: printing/templates/feedback_list.html:41
@@ -150,15 +121,7 @@
 msgstr ""
 
 #: printing/templates/printables_list.html:9
-<<<<<<< HEAD
-msgid ""
-"Use Ctrl+P for printing or saving to PDF. Be sure to set the appropriate "
-"<strong>page orientation</strong>, to turn off <strong>headers/footers</"
-"strong> and turn on <strong>background graphics</strong>. Works best in "
-"Chrome."
-=======
 msgid "Use Ctrl+P for printing or saving to PDF. Be sure to set the appropriate <strong>page orientation</strong>, to turn off <strong>headers/footers</strong> and turn on <strong>background graphics</strong>. Works best in Chrome."
->>>>>>> b4fb6dfe
 msgstr ""
 
 #: printing/templates/randomised_url_sheets.html:4
@@ -167,14 +130,7 @@
 msgstr ""
 
 #: printing/templates/randomised_url_sheets.html:13
-<<<<<<< HEAD
-msgid ""
-"This page is designed to be printed as double sided A4 sheets, with the "
-"outside facing side showing the participant name and the inside facing side "
-"showing the URL. Use CTRL-P to print; for best results use Chrome."
-=======
 msgid "This page is designed to be printed as double sided A4 sheets, with the outside facing side showing the participant name and the inside facing side showing the URL. Use CTRL-P to print; for best results use Chrome."
->>>>>>> b4fb6dfe
 msgstr ""
 
 #: printing/templates/randomised_url_sheets.html:27
@@ -184,13 +140,7 @@
 msgstr ""
 
 #: printing/templates/randomised_url_sheets.html:38
-<<<<<<< HEAD
-msgid ""
-"Please bookmark the following URL, you will use it to submit forms "
-"throughout the tournament:"
-=======
 msgid "Please bookmark the following URL, you will use it to submit forms throughout the tournament:"
->>>>>>> b4fb6dfe
 msgstr ""
 
 #: printing/templates/room_sheets_view.html:6
@@ -228,39 +178,20 @@
 msgstr ""
 
 #: printing/templates/scoresheet_list.html:7
-<<<<<<< HEAD
-#, fuzzy
-#| msgid "Printable Scoresheets for %(round_name)s"
 msgid "Printable Scoresheets"
-msgstr "ورقة النتائج جاهزة للطباعة  %(round_name)s"
+msgstr ""
 
 #: printing/templates/scoresheet_list.html:8
-#, fuzzy, python-format
-#| msgid "Printable Scoresheets for %(round_name)s"
+#, python-format
 msgid "for %(round_name)s"
-msgstr "ورقة النتائج جاهزة للطباعة  %(round_name)s"
-
-=======
-msgid "Printable Scoresheets"
-msgstr ""
-
-#: printing/templates/scoresheet_list.html:8
-#, python-format
-msgid "for %(round_name)s"
-msgstr ""
-
->>>>>>> b4fb6dfe
+msgstr ""
+
 #: printing/templates/scoresheet_list.html:14
 msgid "Edit Motion(s)"
 msgstr ""
 
 #: printing/templates/scoresheet_list.html:32
-<<<<<<< HEAD
-msgid ""
-"There are no scoresheets available — perhaps the round has not been drawn?"
-=======
 msgid "There are no scoresheets available — perhaps the round has not been drawn?"
->>>>>>> b4fb6dfe
 msgstr "لم تتوفر نموذج درجات لهذه الجولة — "
 
 #: printing/templates/scoresheet_list.html:39
@@ -272,21 +203,10 @@
 msgstr ""
 
 #: printing/templates/scoresheet_list.html:46
-<<<<<<< HEAD
-msgid ""
-"\n"
-"              Editing motions here will not save them permanently — it will "
-"only\n"
-"              update the text used in the printed ballots below. This can be "
-"useful if using\n"
-"              placeholder motions (to ensure confidentiality) in Tabbycat, "
-"but you still want to print\n"
-=======
 msgid "\n"
 "              Editing motions here will not save them permanently — it will only\n"
 "              update the text used in the printed ballots below. This can be useful if using\n"
 "              placeholder motions (to ensure confidentiality) in Tabbycat, but you still want to print\n"
->>>>>>> b4fb6dfe
 "              ballots with correct motions.\n"
 "              "
 msgstr ""
@@ -300,13 +220,7 @@
 msgstr ""
 
 #: printing/templates/scoresheet_list.html:95
-<<<<<<< HEAD
-msgid ""
-"Speeches are x minutes, the speaker score range is from x to x. You have x "
-"minutes to form an adjudication."
-=======
 msgid "Speeches are x minutes, the speaker score range is from x to x. You have x minutes to form an adjudication."
->>>>>>> b4fb6dfe
 msgstr ""
 
 #: printing/views.py:95
@@ -320,9 +234,3 @@
 #: printing/views.py:135 printing/views.py:139
 msgid "Team"
 msgstr "فريق"
-<<<<<<< HEAD
-
-#~ msgid "Scoresheets"
-#~ msgstr "ورقة النتائج "
-=======
->>>>>>> b4fb6dfe
