msgid ""
msgstr ""
"Project-Id-Version: tabbycat\n"
"Report-Msgid-Bugs-To: \n"
<<<<<<< HEAD
"POT-Creation-Date: 2019-07-21 05:14-0700\n"
"PO-Revision-Date: YEAR-MO-DA HO:MI+ZONE\n"
"Last-Translator: FULL NAME <EMAIL@ADDRESS>\n"
"Language-Team: LANGUAGE <LL@li.org>\n"
"Language: \n"
=======
"POT-Creation-Date: 2018-08-25 22:17+0200\n"
"PO-Revision-Date: 2019-07-11 23:48\n"
"Last-Translator: philip_tc\n"
"Language-Team: English\n"
"Language: en_US\n"
>>>>>>> b4fb6dfe
"MIME-Version: 1.0\n"
"Content-Type: text/plain; charset=UTF-8\n"
"Content-Transfer-Encoding: 8bit\n"
"Plural-Forms: nplurals=2; plural=(n != 1);\n"
"X-Generator: crowdin.com\n"
"X-Crowdin-Project: tabbycat\n"
"X-Crowdin-Language: en\n"
"X-Crowdin-File: /develop/tabbycat/privateurls/locale/en/LC_MESSAGES/django.po\n"

#: privateurls/apps.py:7
msgid "Private URL Management"
msgstr ""

<<<<<<< HEAD
#: privateurls/templates/private_urls.html:4
#: privateurls/templates/private_urls.html:5 privateurls/views.py:144
msgid "Private URLs"
=======
#: privateurls/forms.py:8
msgid "Message"
msgstr ""

#: privateurls/forms.py:15
msgid "'{{ URL }}' must be present in the email body"
msgstr ""

#: privateurls/forms.py:21
msgid "Subject"
msgstr ""

#: privateurls/forms.py:23
msgid "Use '{{ NAME }}' and '{{ URL }}' as placeholders for the participant's name and their private URL, respectively in the message body."
>>>>>>> b4fb6dfe
msgstr ""

#: privateurls/templates/private_urls.html:17
msgid "The private URLs for ballot and/or feedback submission from participants are given below."
msgstr ""

#: privateurls/templates/private_urls.html:19
msgid "Private URLs are used to allow participants to submit ballots and/or feedback online. You should use them if you have a means of distributing crazy-looking URLs to participants, and are too worried about fraud to use a publicly accessible page where <em>anyone</em> can enter <em>any</em> submission. The URLs will look something like this:"
msgstr ""

#: privateurls/templates/private_urls.html:31
msgid "Anyone with the URL can access the relevant data entry page. The idea is that it's hard to guess another key (the random-looking string), so you should make each URL accessible only to the participant in question. <a href=\"http://tabbycat.readthedocs.io/en/latest/features/data-entry.html#private-urls\"> Read more about private URLs.</a>"
msgstr ""

#: privateurls/templates/private_urls.html:47
#, python-format
msgid "Neither <strong>participant ballot submissions</strong>, <strong>participant feedback submissions</strong>, nor <strong>participant self-checkins</strong> are configured to be from private URLs. Any generated URLs will not be useful unless you configure those settings accordingly on the <a href=\"%(data_entry_options_url)s\">tournament configuration page</a>."
msgstr ""

#: privateurls/templates/private_urls.html:67
msgid "There are no private URLs assigned."
msgstr ""

#: privateurls/templates/private_urls.html:73
msgid "Generate Private URLs"
msgstr ""

#: privateurls/templates/private_urls_nav.html:6
msgid "View URLs"
msgstr ""

#: privateurls/templates/private_urls_nav.html:11
msgid "Print URLs"
msgstr ""

#: privateurls/templates/private_urls_nav.html:18
msgid "All reachable participants have already been sent their private URLs."
msgstr ""

#: privateurls/templates/private_urls_nav.html:20
msgid "Email URLs"
msgstr ""

<<<<<<< HEAD
#: privateurls/templates/private_urls_nav.html:27
msgid ""
"This button only generates private URLs for participants who do not already "
"have one."
=======
#: privateurls/templates/private_urls_nav.html:22
msgid "This button only generates private URLs for participants who do not already have one."
>>>>>>> b4fb6dfe
msgstr ""

#: privateurls/templates/private_urls_nav.html:28
#: privateurls/templates/private_urls_nav.html:35
msgid "Generate URLs"
msgstr ""

#: privateurls/templates/private_urls_nav.html:34
msgid "All participants already have private URLs."
msgstr ""

#: privateurls/templates/public_url_landing.html:4
#: privateurls/templates/public_url_landing.html:5
msgid "Private URL"
msgstr ""

#: privateurls/templates/public_url_landing.html:8
#, python-format
msgid "for %(name)s"
msgstr ""

#: privateurls/templates/public_url_landing.html:10
#, python-format
msgid "(%(team)s)"
msgstr ""

#: privateurls/templates/public_url_landing.html:19
#, python-format
msgid "The URL of this page is personalised to you, %(name)s. <strong>Do not share it with anyone;</strong> anyone who knows this URL can submit results and/or feedback for your debates. You may bookmark this page and return here after each debate for the available actions."
msgstr ""

#: privateurls/templates/public_url_landing.html:38
#, python-format
msgid "Revoke check-in from %(check_time)s"
msgstr ""

#: privateurls/templates/public_url_landing.html:43
msgid "Check in"
msgstr ""

<<<<<<< HEAD
#: privateurls/templates/public_url_landing.html:51
#, python-format
msgid "You have been checked-in at %(check_time)s"
msgstr ""

#: privateurls/templates/public_url_landing.html:56
msgid "You are not currently checked-in"
msgstr ""

#: privateurls/templates/public_url_landing.html:65
msgid "Submit Ballot"
msgstr ""

#: privateurls/templates/public_url_landing.html:71
#: privateurls/templates/public_url_landing.html:77
msgid "Submit Feedback"
=======
#: privateurls/templates/public_url_landing.html:53
msgid "Submit Ballot"
msgstr ""

#: privateurls/templates/public_url_landing.html:59
#: privateurls/templates/public_url_landing.html:65
msgid "Submit Feedback"
msgstr ""

#: privateurls/templates/urls_email_list.html:4
#: privateurls/templates/urls_email_list.html:5
msgid "Email Private URLs"
msgstr ""

#: privateurls/templates/urls_email_list.html:14
msgid "Because you deployed the 'Tabbykitten' edition of Tabbycat your Heroku instance probably doesn't have the addon necessary to to send emails. You'll need to verify your Heroku account and install the <a href=\"https://elements.heroku.com/addons/sendgrid\">SendGrid plugin manually.</a>"
msgstr ""

#: privateurls/templates/urls_email_list.html:20
msgid "Review the list of participants who are due to be sent an email with their private URL, then click the button at the bottom of the page to send the emails."
msgstr ""

#: privateurls/templates/urls_email_list.html:27
#, python-format
msgid "A reply-to address has not been specified. Participants receiving email will not be able to reply to the message for clarification or to alert a problem. Go to the <a href=\"%(option_url)s\">Notifications section of the tournament options</a> to set an incoming email address."
msgstr ""

#: privateurls/templates/urls_email_list.html:34
#, python-format
msgid "The following participants have a URL key but don't have an e-mail address, so won't get e-mails: %(participants_list)s"
>>>>>>> b4fb6dfe
msgstr ""

#: privateurls/templates/public_url_landing.html:86
#, python-format
<<<<<<< HEAD
msgid "Registration (%(name)s)"
=======
msgid "%(npeople)s participant who has already had their URL sent to them is excluded from the below list. You can review the sent mail records in the <a href=\"%(sent_mail_records_url)s\">Edit Database area</a>."
msgid_plural "%(npeople)s participants who have already had their URLs sent to them are excluded from the below list. You can review the sent mail records in the <a href=\"%(sent_mail_records_url)s\">Edit Database area</a>."
msgstr[0] ""
msgstr[1] ""

#: privateurls/templates/urls_email_list.html:57
msgid "Email message"
msgstr ""

#: privateurls/templates/urls_email_list.html:70
msgid "Send emails with private URLs to participants"
>>>>>>> b4fb6dfe
msgstr ""

#: privateurls/views.py:62
msgid "no URL"
msgstr ""

#: privateurls/views.py:75
msgid "URL"
msgstr ""

#: privateurls/views.py:86
msgid "Speakers"
msgstr ""

#: privateurls/views.py:96
msgid "Adjudicators"
msgstr ""

<<<<<<< HEAD
#: privateurls/views.py:118
msgid ""
"All participants already have private URLs. If you want to delete them, use "
"the Edit Database area."
=======
#: privateurls/views.py:116
msgid "All participants already have private URLs. If you want to delete them, use the Edit Database area."
>>>>>>> b4fb6dfe
msgstr ""

#: privateurls/views.py:125
#, python-format
msgid "A private URL was generated for %(nblank_people)d person."
msgid_plural "Private URLs were generated for all %(nblank_people)d people."
msgstr[0] ""
msgstr[1] ""

#: privateurls/views.py:130
#, python-format
msgid "The already-existing private URL for %(nexisting_people)d person was left intact."
msgid_plural "The already-existing private URLs for %(nexisting_people)d people were left intact"
msgstr[0] ""
msgstr[1] ""

#: privateurls/views.py:161
<<<<<<< HEAD
msgid "URL Key"
msgstr ""

#: privateurls/views.py:174
msgid "Debates"
msgstr ""
=======
msgid "Name"
msgstr ""

#: privateurls/views.py:162
msgid "Email"
msgstr ""

#: privateurls/views.py:178
#, python-format
msgid "Your personal private URL for %(tour)s"
msgstr ""

#: privateurls/views.py:180
#, python-format
msgid "Hi {{ NAME }},\n\n"
"At %(tour)s, we are using an online tabulation system. You can submit your ballots and/or feedback at the following URL. This URL is unique to you — do not share it with anyone, as anyone who knows it can submit forms on your behalf. This URL will not change throughout this tournament, so we suggest bookmarking it.\n\n"
"Your personal private URL is:\n"
"{{ URL }}"
msgstr ""

#: privateurls/views.py:207
msgid "There was a problem sending private URLs to participants."
msgstr ""

#: privateurls/views.py:210
#, python-format
msgid "There was a problem connecting to the e-mail server when trying to send private URLs to participants: %(error)s"
msgstr ""

#: privateurls/views.py:215
#, python-format
msgid "An E-mail with a private URL was sent to %(nparticipants)d participant."
msgid_plural "E-mails with private ballot URLs were sent to %(nparticipants)d participants."
msgstr[0] ""
msgstr[1] ""
>>>>>>> b4fb6dfe
<|MERGE_RESOLUTION|>--- conflicted
+++ resolved
@@ -2,19 +2,11 @@
 msgstr ""
 "Project-Id-Version: tabbycat\n"
 "Report-Msgid-Bugs-To: \n"
-<<<<<<< HEAD
-"POT-Creation-Date: 2019-07-21 05:14-0700\n"
-"PO-Revision-Date: YEAR-MO-DA HO:MI+ZONE\n"
-"Last-Translator: FULL NAME <EMAIL@ADDRESS>\n"
-"Language-Team: LANGUAGE <LL@li.org>\n"
-"Language: \n"
-=======
 "POT-Creation-Date: 2018-08-25 22:17+0200\n"
 "PO-Revision-Date: 2019-07-11 23:48\n"
 "Last-Translator: philip_tc\n"
 "Language-Team: English\n"
 "Language: en_US\n"
->>>>>>> b4fb6dfe
 "MIME-Version: 1.0\n"
 "Content-Type: text/plain; charset=UTF-8\n"
 "Content-Transfer-Encoding: 8bit\n"
@@ -28,11 +20,6 @@
 msgid "Private URL Management"
 msgstr ""
 
-<<<<<<< HEAD
-#: privateurls/templates/private_urls.html:4
-#: privateurls/templates/private_urls.html:5 privateurls/views.py:144
-msgid "Private URLs"
-=======
 #: privateurls/forms.py:8
 msgid "Message"
 msgstr ""
@@ -47,7 +34,6 @@
 
 #: privateurls/forms.py:23
 msgid "Use '{{ NAME }}' and '{{ URL }}' as placeholders for the participant's name and their private URL, respectively in the message body."
->>>>>>> b4fb6dfe
 msgstr ""
 
 #: privateurls/templates/private_urls.html:17
@@ -91,15 +77,8 @@
 msgid "Email URLs"
 msgstr ""
 
-<<<<<<< HEAD
-#: privateurls/templates/private_urls_nav.html:27
-msgid ""
-"This button only generates private URLs for participants who do not already "
-"have one."
-=======
 #: privateurls/templates/private_urls_nav.html:22
 msgid "This button only generates private URLs for participants who do not already have one."
->>>>>>> b4fb6dfe
 msgstr ""
 
 #: privateurls/templates/private_urls_nav.html:28
@@ -140,24 +119,6 @@
 msgid "Check in"
 msgstr ""
 
-<<<<<<< HEAD
-#: privateurls/templates/public_url_landing.html:51
-#, python-format
-msgid "You have been checked-in at %(check_time)s"
-msgstr ""
-
-#: privateurls/templates/public_url_landing.html:56
-msgid "You are not currently checked-in"
-msgstr ""
-
-#: privateurls/templates/public_url_landing.html:65
-msgid "Submit Ballot"
-msgstr ""
-
-#: privateurls/templates/public_url_landing.html:71
-#: privateurls/templates/public_url_landing.html:77
-msgid "Submit Feedback"
-=======
 #: privateurls/templates/public_url_landing.html:53
 msgid "Submit Ballot"
 msgstr ""
@@ -188,14 +149,10 @@
 #: privateurls/templates/urls_email_list.html:34
 #, python-format
 msgid "The following participants have a URL key but don't have an e-mail address, so won't get e-mails: %(participants_list)s"
->>>>>>> b4fb6dfe
 msgstr ""
 
 #: privateurls/templates/public_url_landing.html:86
 #, python-format
-<<<<<<< HEAD
-msgid "Registration (%(name)s)"
-=======
 msgid "%(npeople)s participant who has already had their URL sent to them is excluded from the below list. You can review the sent mail records in the <a href=\"%(sent_mail_records_url)s\">Edit Database area</a>."
 msgid_plural "%(npeople)s participants who have already had their URLs sent to them are excluded from the below list. You can review the sent mail records in the <a href=\"%(sent_mail_records_url)s\">Edit Database area</a>."
 msgstr[0] ""
@@ -207,7 +164,6 @@
 
 #: privateurls/templates/urls_email_list.html:70
 msgid "Send emails with private URLs to participants"
->>>>>>> b4fb6dfe
 msgstr ""
 
 #: privateurls/views.py:62
@@ -226,15 +182,8 @@
 msgid "Adjudicators"
 msgstr ""
 
-<<<<<<< HEAD
-#: privateurls/views.py:118
-msgid ""
-"All participants already have private URLs. If you want to delete them, use "
-"the Edit Database area."
-=======
 #: privateurls/views.py:116
 msgid "All participants already have private URLs. If you want to delete them, use the Edit Database area."
->>>>>>> b4fb6dfe
 msgstr ""
 
 #: privateurls/views.py:125
@@ -252,14 +201,6 @@
 msgstr[1] ""
 
 #: privateurls/views.py:161
-<<<<<<< HEAD
-msgid "URL Key"
-msgstr ""
-
-#: privateurls/views.py:174
-msgid "Debates"
-msgstr ""
-=======
 msgid "Name"
 msgstr ""
 
@@ -280,8 +221,8 @@
 "{{ URL }}"
 msgstr ""
 
-#: privateurls/views.py:207
-msgid "There was a problem sending private URLs to participants."
+#: privateurls/views.py:174
+msgid "Debates"
 msgstr ""
 
 #: privateurls/views.py:210
@@ -295,4 +236,3 @@
 msgid_plural "E-mails with private ballot URLs were sent to %(nparticipants)d participants."
 msgstr[0] ""
 msgstr[1] ""
->>>>>>> b4fb6dfe
