--- conflicted
+++ resolved
@@ -1,13 +1,9 @@
 import logging
 
 from django.contrib import messages
-<<<<<<< HEAD
-from django.db.models import Exists, OuterRef
-=======
 from django.core.exceptions import ObjectDoesNotExist
 from django.db.models import Exists, OuterRef, Q
 from django.shortcuts import get_object_or_404
->>>>>>> 603ae8d5
 from django.utils.text import format_lazy
 from django.utils.translation import gettext as _
 from django.utils.translation import ngettext
