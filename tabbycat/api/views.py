from dynamic_preferences.api.serializers import PreferenceSerializer
from dynamic_preferences.api.viewsets import PerInstancePreferenceViewSet
from rest_framework.generics import GenericAPIView, RetrieveUpdateAPIView
from rest_framework.permissions import IsAdminUser
from rest_framework.response import Response
from rest_framework.reverse import reverse
from rest_framework.viewsets import ModelViewSet

from options.models import TournamentPreferenceModel
from tournaments.mixins import TournamentFromUrlMixin
from tournaments.models import Tournament

from participants.models import Institution

from django.db.models import Prefetch

from . import serializers


class TournamentAPIMixin(TournamentFromUrlMixin):
    tournament_field = 'tournament'

    def perform_create(self, serializer):
        serializer.save(**{self.tournament_field: self.tournament})

    def get_queryset(self):
        return self.serializer_class.Meta.model.objects.filter(**{self.tournament_field: self.tournament})

    def get_serializer_context(self):
        context = super().get_serializer_context()
        context['tournament'] = self.tournament
        return context


class AdministratorAPIMixin:
    permission_classes = [IsAdminUser]


class APIRootView(AdministratorAPIMixin, GenericAPIView):
    name = "API Root"
    lookup_field = 'slug'
    lookup_url_kwarg = 'tournament_slug'

    def get(self, request, format=None):
        tournaments_create_url = reverse('api-tournament-list', request=request, format=format)
        institution_create_url = reverse('api-global-institution-list', request=request, format=format)
        return Response({
<<<<<<< HEAD
            "_links": {
                "tournaments": tournaments_create_url,
                "institutions": institution_create_url
            }
=======
            "_links": {"tournaments": tournaments_create_url},
>>>>>>> 01a7530a
        })


class TournamentViewSet(AdministratorAPIMixin, ModelViewSet):
    # Don't use TournamentAPIMixin here, it's not filtering objects by tournament.
    queryset = Tournament.objects.all()
    serializer_class = serializers.TournamentSerializer
    lookup_field = 'slug'
    lookup_url_kwarg = 'tournament_slug'


class TournamentPreferenceViewSet(TournamentFromUrlMixin, AdministratorAPIMixin, PerInstancePreferenceViewSet):
    queryset = TournamentPreferenceModel.objects.all()
    serializer_class = PreferenceSerializer

    def get_related_instance(self):
        return self.tournament


class BreakCategoryViewSet(TournamentAPIMixin, AdministratorAPIMixin, ModelViewSet):
    serializer_class = serializers.BreakCategorySerializer


class SpeakerCategoryViewSet(TournamentAPIMixin, AdministratorAPIMixin, ModelViewSet):
    serializer_class = serializers.SpeakerCategorySerializer


class BreakEligibilityView(TournamentAPIMixin, AdministratorAPIMixin, RetrieveUpdateAPIView):
    serializer_class = serializers.BreakEligibilitySerializer

    def get_queryset(self):
        return super().get_queryset().prefetch_related('team_set')


class SpeakerEligibilityView(TournamentAPIMixin, AdministratorAPIMixin, RetrieveUpdateAPIView):
    serializer_class = serializers.SpeakerEligibilitySerializer

    def get_queryset(self):
        return super().get_queryset().prefetch_related('speaker_set')


class InstitutionViewSet(TournamentAPIMixin, AdministratorAPIMixin, ModelViewSet):
    serializer_class = serializers.InstitutionSerializer

    def perform_create(self, serializer):
        serializer.save()

    def get_queryset(self):
        return Institution.objects.all().prefetch_related(Prefetch('team_set', queryset=self.tournament.team_set.all()))


class TeamViewSet(TournamentAPIMixin, AdministratorAPIMixin, ModelViewSet):
    serializer_class = serializers.TeamSerializer


class AdjudicatorViewSet(TournamentAPIMixin, AdministratorAPIMixin, ModelViewSet):
    serializer_class = serializers.AdjudicatorSerializer


class GlobalInstitutionViewSet(AdministratorAPIMixin, ModelViewSet):
    serializer_class = serializers.InstitutionSerializer

    def get_queryset(self):
        return Institution.objects.all()


class SpeakerViewSet(TournamentAPIMixin, AdministratorAPIMixin, ModelViewSet):
    serializer_class = serializers.SpeakerSerializer
    tournament_field = "team__tournament"

    def perform_create(self, serializer):
        serializer.save()<|MERGE_RESOLUTION|>--- conflicted
+++ resolved
@@ -1,3 +1,4 @@
+from django.db.models import Prefetch
 from dynamic_preferences.api.serializers import PreferenceSerializer
 from dynamic_preferences.api.viewsets import PerInstancePreferenceViewSet
 from rest_framework.generics import GenericAPIView, RetrieveUpdateAPIView
@@ -7,12 +8,9 @@
 from rest_framework.viewsets import ModelViewSet
 
 from options.models import TournamentPreferenceModel
+from participants.models import Institution
 from tournaments.mixins import TournamentFromUrlMixin
 from tournaments.models import Tournament
-
-from participants.models import Institution
-
-from django.db.models import Prefetch
 
 from . import serializers
 
@@ -45,14 +43,10 @@
         tournaments_create_url = reverse('api-tournament-list', request=request, format=format)
         institution_create_url = reverse('api-global-institution-list', request=request, format=format)
         return Response({
-<<<<<<< HEAD
             "_links": {
                 "tournaments": tournaments_create_url,
-                "institutions": institution_create_url
-            }
-=======
-            "_links": {"tournaments": tournaments_create_url},
->>>>>>> 01a7530a
+                "institutions": institution_create_url,
+            },
         })
 
 
