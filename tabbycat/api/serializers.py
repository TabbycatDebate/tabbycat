--- conflicted
+++ resolved
@@ -1,58 +1,18 @@
 from rest_framework import serializers
 
 from breakqual.models import BreakCategory
-<<<<<<< HEAD
 from participants.models import Adjudicator, Institution, Speaker, SpeakerCategory, Team
 from tournaments.models import Tournament
 
 from .fields import SpeakerHyperlinkedIdentityField, TournamentHyperlinkedIdentityField, TournamentHyperlinkedRelatedField
 
 
-class TournamentAtRootSerializer(serializers.HyperlinkedModelSerializer):
-=======
-from participants.models import Speaker, SpeakerCategory
-from tournaments.models import Tournament
-
-from .fields import TournamentHyperlinkedIdentityField
-
-
 class TournamentSerializer(serializers.ModelSerializer):
->>>>>>> 5b3d9418
 
     url = serializers.HyperlinkedIdentityField(
         view_name='api-tournament-detail',
         lookup_field='slug', lookup_url_kwarg='tournament_slug')
 
-<<<<<<< HEAD
-    class Meta:
-        model = Tournament
-        fields = ('name', 'short_name', 'slug', 'url', 'active')
-
-
-class TournamentEndpointsSerializer(serializers.Serializer):
-
-    break_categories = serializers.HyperlinkedIdentityField(
-        view_name='api-breakcategory-list',
-        lookup_field='slug', lookup_url_kwarg='tournament_slug')
-    speaker_categories = serializers.HyperlinkedIdentityField(
-        view_name='api-speakercategory-list',
-        lookup_field='slug', lookup_url_kwarg='tournament_slug')
-
-
-class TournamentSerializer(serializers.ModelSerializer):
-
-    urls = TournamentEndpointsSerializer(source='*', read_only=True)
-
-    class Meta:
-        model = Tournament
-        fields = ('name', 'short_name', 'slug', 'seq', 'active', 'urls')
-
-
-class BreakCategoryEndpointsSerializer(serializers.Serializer):
-
-    eligibility = TournamentHyperlinkedIdentityField(
-        view_name='api-breakcategory-eligibility', lookup_field='slug')
-=======
     class TournamentLinksSerializer(serializers.Serializer):
         break_categories = serializers.HyperlinkedIdentityField(
             view_name='api-breakcategory-list',
@@ -66,16 +26,10 @@
     class Meta:
         model = Tournament
         fields = ('name', 'short_name', 'slug', 'seq', 'active', 'url', '_links')
->>>>>>> 5b3d9418
 
 
 class BreakCategorySerializer(serializers.ModelSerializer):
 
-<<<<<<< HEAD
-    url = TournamentHyperlinkedIdentityField(
-        view_name='api-breakcategory-detail', lookup_field='slug')
-    urls = BreakCategoryEndpointsSerializer(source='*', read_only=True)
-=======
     class BreakCategoryLinksSerializer(serializers.Serializer):
         eligibility = TournamentHyperlinkedIdentityField(
             view_name='api-breakcategory-eligibility', lookup_field='slug')
@@ -83,35 +37,15 @@
     url = TournamentHyperlinkedIdentityField(
         view_name='api-breakcategory-detail', lookup_field='slug')
     _links = BreakCategoryLinksSerializer(source='*', read_only=True)
->>>>>>> 5b3d9418
 
     class Meta:
         model = BreakCategory
         fields = ('name', 'slug', 'seq', 'break_size', 'is_general', 'priority',
-<<<<<<< HEAD
-                  'limit', 'rule', 'url', 'urls')
-
-
-class SpeakerCategoryEndpointsSerializer(serializers.Serializer):
-
-    eligibility = TournamentHyperlinkedIdentityField(
-        view_name='api-speakercategory-eligibility', lookup_field='slug')
-=======
                   'limit', 'rule', 'url', '_links')
->>>>>>> 5b3d9418
 
 
 class SpeakerCategorySerializer(serializers.ModelSerializer):
 
-<<<<<<< HEAD
-    url = TournamentHyperlinkedIdentityField(
-        view_name='api-speakercategory-detail', lookup_field='slug')
-    urls = SpeakerCategoryEndpointsSerializer(source='*', read_only=True)
-
-    class Meta:
-        model = SpeakerCategory
-        fields = ('name', 'slug', 'seq', 'limit', 'public', 'url', 'urls')
-=======
     class SpeakerCategoryLinksSerializer(serializers.Serializer):
         eligibility = TournamentHyperlinkedIdentityField(
             view_name='api-speakercategory-eligibility', lookup_field='slug')
@@ -123,7 +57,6 @@
     class Meta:
         model = SpeakerCategory
         fields = ('name', 'slug', 'seq', 'limit', 'public', 'url', '_links')
->>>>>>> 5b3d9418
 
 
 class BreakEligibilitySerializer(serializers.ModelSerializer):
