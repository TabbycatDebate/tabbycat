--- conflicted
+++ resolved
@@ -198,13 +198,8 @@
 
     def validate(self, data):
         bc = data.get('break_category', getattr(self.instance, 'break_category', None))
-<<<<<<< HEAD
-        stage = data.get('stage', getattr(self.instance, 'stage', Round.Stage.ELIMINATION))
+        stage = data.get('stage', getattr(self.instance, 'stage', Round.Stage.PRELIMINARY))
         if (bc is None) == (stage == Round.Stage.ELIMINATION):
-=======
-        stage = data.get('stage', getattr(self.instance, 'stage', Round.STAGE_PRELIMINARY))
-        if (bc is None) == (stage == Round.STAGE_ELIMINATION):
->>>>>>> 249f9d52
             # break category is None _XNOR_ stage is elimination
             raise serializers.ValidationError("Rounds are elimination iff they have a break category.")
         return super().validate(data)
