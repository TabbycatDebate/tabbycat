import logging
from itertools import product

from asgiref.sync import async_to_sync
from channels.layers import get_channel_layer
from django import forms
from django.utils import timezone
from django.utils.translation import gettext as _
from django.utils.translation import ngettext

from draw.models import Debate, DebateTeam
from participants.models import Speaker, Team
from tournaments.utils import get_side_name

from .consumers import BallotResultConsumer, BallotStatusConsumer
from .result import (ConsensusDebateResult, ConsensusDebateResultWithScores,
                     DebateResultByAdjudicator, DebateResultByAdjudicatorWithScores)
from .utils import get_status_meta, side_and_position_names

logger = logging.getLogger(__name__)


class FormConstructionError(Exception):
    pass


# ==============================================================================
# Result/ballot custom fields
# ==============================================================================

class TournamentPasswordField(forms.CharField):

    def __init__(self, *args, **kwargs):
        if 'tournament' in kwargs:
            tournament = kwargs.pop('tournament')
            self.password = tournament.pref('public_password')
        else:
            raise TypeError("'tournament' is a required keyword argument")
        kwargs.setdefault('label', _("Tournament password"))
        super().__init__(*args, **kwargs)

    def clean(self, value):
        value = super().clean(value)
        if value != self.password:
            raise forms.ValidationError(_("That password isn't correct."))
        return value


class BaseScoreField(forms.FloatField):
    def __init__(self, *args, **kwargs):
        """Takes an additional optional keyword argument: tournament,
        the Tournament used to configure the field."""

        tournament = kwargs.pop('tournament')
        if tournament:
            min_value  = tournament.pref(self.CONFIG_MIN_VALUE_FIELD)
            max_value  = tournament.pref(self.CONFIG_MAX_VALUE_FIELD)
            step_value = tournament.pref(self.CONFIG_STEP_VALUE_FIELD)
        else:
            min_value  = self.DEFAULT_MIN_VALUE
            max_value  = self.DEFAULT_MAX_VALUE
            step_value = self.DEFAULT_STEP_VALUE
        self.step_value = kwargs.get('step_value', step_value)

        kwargs.setdefault('min_value', self.coerce_for_ui(min_value))
        kwargs.setdefault('max_value', self.coerce_for_ui(max_value))

        super().__init__(*args, **kwargs)

    def validate(self, value):
        super().validate(value)
        self.check_value(value)

    def check_value(self, value):
        if value and self.step_value and value % self.step_value != 0:
            if self.step_value == 1:
                msg = _("Please enter a whole number.")
            else:
                msg = _("Please enter a multiple of %s.") % self.step_value
            raise forms.ValidationError(msg, code='decimal')

    def widget_attrs(self, widget):
        attrs = super().widget_attrs(widget)
        if isinstance(widget, forms.NumberInput):
            attrs['step'] = self.coerce_for_ui(self.step_value) # override
        return attrs

    def coerce_for_ui(self, x):
        if x is None:
            return None
        if self.step_value % 1 == 0:
            return int(x)
        else:
            return float(x)


class MotionModelChoiceField(forms.ModelChoiceField):
    def label_from_instance(self, obj):
        return "%d. %s" % (obj.seq, obj.motion.text)


class SubstantiveScoreField(BaseScoreField):
    CONFIG_MIN_VALUE_FIELD  = 'score_min'
    CONFIG_MAX_VALUE_FIELD  = 'score_max'
    CONFIG_STEP_VALUE_FIELD = 'score_step'
    DEFAULT_MIN_VALUE = 68
    DEFAULT_MAX_VALUE = 82
    DEFAULT_STEP_VALUE = 1


class ReplyScoreField(BaseScoreField):
    CONFIG_MIN_VALUE_FIELD  = 'reply_score_min'
    CONFIG_MAX_VALUE_FIELD  = 'reply_score_max'
    CONFIG_STEP_VALUE_FIELD = 'reply_score_step'
    DEFAULT_MIN_VALUE = 34.0
    DEFAULT_MAX_VALUE = 41.0
    DEFAULT_STEP_VALUE = 0.5


# ==============================================================================
# Result/ballot forms
# ==============================================================================

class BaseResultForm(forms.Form):
    """Base class for forms that report results. Contains fields and methods
    common to absolutely everything (which isn't very much)."""

    confirmed = forms.BooleanField(required=False)
    discarded = forms.BooleanField(required=False)

    def __init__(self, ballotsub, password=False, *args, **kwargs):
        super().__init__(*args, **kwargs)
        self.ballotsub = ballotsub
        self.debate = ballotsub.debate
        self.tournament = self.debate.round.tournament

        self.has_tournament_password = password and self.tournament.pref('public_use_password')

        status_choices = Debate.STATUS_CHOICES if self.tournament.pref('enable_postponements') else Debate.STATUS_CHOICES_RESTRICTED
        self.fields['debate_result_status'] = forms.ChoiceField(choices=status_choices)

        self.initial.update({
            'debate_result_status': self.debate.result_status,
            'confirmed': self.ballotsub.confirmed,
            'discarded': self.ballotsub.discarded,
        })

        if self.has_tournament_password:
            self.fields['password'] = TournamentPasswordField(tournament=self.tournament)

    def _side_name(self, side):
        return get_side_name(self.tournament, side, 'full')

    def clean(self):
        cleaned_data = super().clean()

        if cleaned_data.get('discarded') and cleaned_data.get('confirmed'):
            for field in ('discarded', 'confirmed'):
                self.add_error(field, forms.ValidationError(
                    _("The ballot set can't be both discarded and confirmed."),
                    code='discard_confirm',
                ))

        data_confirmed = cleaned_data.get('debate_result_status') == Debate.STATUS_CONFIRMED and not cleaned_data.get('confirmed')
        if data_confirmed and self.debate.confirmed_ballot is None:
            self.add_error('debate_result_status', forms.ValidationError(
                _("The debate status can't be confirmed unless one of the ballot sets is confirmed."),
                code='status_confirm',
            ))

        return cleaned_data

    def save(self):

        # 1. Unconfirm the other, if necessary
        if self.cleaned_data['confirmed']:
            if self.debate.confirmed_ballot != self.ballotsub and self.debate.confirmed_ballot is not None:
                self.debate.confirmed_ballot.confirmed = False
                self.debate.confirmed_ballot.save()

        # 2. Save ballot submission so that we can create related objects
        if self.ballotsub.id is None:
            self.ballotsub.save()

        # 3. Save the specifics of the ballot
        self.save_ballot()

        # 4. Save ballot and result status
        self.ballotsub.discarded = self.cleaned_data['discarded']
        self.ballotsub.confirmed = self.cleaned_data['confirmed']
        self.ballotsub.save()

        self.debate.result_status = self.cleaned_data['debate_result_status']
        self.debate.save()

        t = self.debate.round.tournament
        # Need to provide a timestamp immediately for BallotStatusConsumer
        # as it will broadcast before the view finishes assigning one
        if self.ballotsub.confirmed:
            self.ballotsub.confirm_timestamp = timezone.now()

            # 5. Notify the Latest Results consumer (for results/overview)
            if self.debate.result_status == Debate.STATUS_CONFIRMED:
                group_name = BallotResultConsumer.group_prefix + "_" + t.slug
                async_to_sync(get_channel_layer().group_send)(group_name, {
                    "type": "send_json",
                    "data": self.ballotsub.serialize_like_actionlog,
                })

        # 6. Notify the Results Page/Ballots Status Graph
        group_name = BallotStatusConsumer.group_prefix + "_" + t.slug
        meta = get_status_meta(self.debate)
        async_to_sync(get_channel_layer().group_send)(group_name, {
            "type": "send_json",
            "data": {
                'status': self.debate.result_status,
                'icon': meta[0],
                'class': meta[1],
                'sort': meta[2],
                'ballot': self.ballotsub.serialize(t),
                'round': self.debate.round_id,
            },
        })

        return self.ballotsub

    def save_ballot(self):
        raise NotImplementedError


class BaseBallotSetForm(BaseResultForm):
    """Form for data entry for a single ballot set. Responsible for presenting
    the part that looks like a ballot, i.e. speaker names and scores for each
    adjudicator. Not responsible for controls that submit the form or anything
    like that.

    There are lots of fields that are conditionally displayed according to user
    preference. Most of these (for example, motions) are simply the presence or
    absence thereof, and it is easiest to govern these using if-else switches.
    For more involved customisations, like there is a ballot per adjudicator
    (voting) or a single ballot for the debate (consensus), we use subclasses.
    """

    result_class = None

    def __init__(self, ballotsub, *args, **kwargs):
        super().__init__(ballotsub, *args, **kwargs)

        self.adjudicators = list(self.debate.adjudicators.voting())
        self.motions = self.debate.round.roundmotions_set.order_by('seq').select_related('motion')

        self.using_motions = self.tournament.pref('enable_motions')
        self.using_vetoes = self.tournament.pref('motion_vetoes_enabled')
        self.using_replies = self.tournament.pref('reply_scores_enabled')
        self.using_declared_winner = self.tournament.pref('winners_in_ballots') != 'none'
        self.declared_winner = self.tournament.pref('winners_in_ballots')
        self.bypassing_checks = self.tournament.pref('disable_ballot_confirms')
        self.max_margin = self.tournament.pref('maximum_margin')
        self.choosing_sides = (self.tournament.pref('draw_side_allocations') == 'manual-ballot' and
                               self.tournament.pref('teams_in_debate') == 'two')

        self.sides = self.tournament.sides
        self.positions = self.tournament.positions
        self.last_substantive_position = self.tournament.last_substantive_position  # also used in template
        self.reply_position = self.tournament.reply_position  # also used in template

        self.create_fields()
        self.set_tab_indices()
        self.initial.update(self.initial_data())

    # --------------------------------------------------------------------------
    # Field names and field convenience functions
    # --------------------------------------------------------------------------

    @staticmethod
    def _fieldname_motion_veto(side):
        return '%(side)s_motion_veto' % {'side': side}

    # --------------------------------------------------------------------------
    # Form set-up
    # --------------------------------------------------------------------------

    def create_fields(self):
        """Dynamically generate fields for this ballot:
         - choose_sides,         if sides need to be chosen by the user
         - motion,               if there is more than one motion
         - <side>_motion_veto,   if motion vetoes are being noted, one for each team
         - <side>_speaker_s#,    one for each speaker
         - <side>_ghost_s#,      whether score should be a duplicate
        """

        # 1. Choose sides field
        if self.choosing_sides:  # false in BP regardless of choosing sides setting
            teams = self.debate.teams
            assert len(teams) == 2
            side_choices = [
                (None, _("---------")),
                (str(teams[0].id) + "," + str(teams[1].id),
                    _("%(aff_team)s affirmed, %(neg_team)s negated") % {'aff_team': teams[0].short_name, 'neg_team': teams[1].short_name}),
                (str(teams[1].id) + "," + str(teams[0].id),
                    _("%(aff_team)s affirmed, %(neg_team)s negated") % {'aff_team': teams[1].short_name, 'neg_team': teams[0].short_name}),
            ]
            self.fields['choose_sides'] = forms.TypedChoiceField(
                choices=side_choices,
                coerce=lambda x: tuple(Team.objects.get(id=int(v)) for v in x.split(",")),
            )
            for team in self.debate.teams:
                self.fields['team_%d' % team.id] = forms.ModelChoiceField(queryset=team.speakers, required=False)

        # 2. Motions fields
        if self.using_motions:
            self.fields['motion'] = MotionModelChoiceField(queryset=self.motions,
                required=True)

        if self.using_vetoes:
            for side in self.sides:
                self.fields[self._fieldname_motion_veto(side)] = MotionModelChoiceField(
                    label=_("%(side)s's motion veto") % {'side': get_side_name(self.tournament, side, 'abbr')},
                    queryset=self.motions, required=False, help_text=get_side_name(self.tournament, side, 'full'),
                )

        # 3. Speaker fields
        self.create_participant_fields()

    def create_declared_winner_dropdown(self):
        """This method creates a drop-down with a list of the teams in the debate"""
        teams = [(s, _("%(team)s (%(side)s)") % {
            'team': self.debate.get_team(s).short_name, 'side': get_side_name(self.tournament, s, 'full')}) for s in self.sides]
        return forms.TypedChoiceField(
            label=_("Winner"), required=True, empty_value=None,
            choices=[(None, _("---------"))] + teams,
        )

    def initial_data(self):
        """Generates dictionary of initial form data."""

        initial = {}

        # When bypassing confirmations we just pre-check
        if self.bypassing_checks:
            initial['confirmed'] = True
            # For new ballots default to confirmed status
            if self.debate.result_status == Debate.STATUS_NONE:
                initial['debate_result_status'] = Debate.STATUS_CONFIRMED

        # If sides are already confirmed, initialise the choose sides field
        if self.choosing_sides and self.ballotsub.debate.sides_confirmed:
            try:
                initial['choose_sides'] = str(self.debate.aff_team.id) + "," + str(self.debate.neg_team.id)
            except DebateTeam.DoesNotExist:
                pass

        # Generally, initialise the motion to what is currently in the database.
        # But if there is only one motion and no motion is currently stored in
        # the database for this round, then default to the only motion there is.
        if self.using_motions:
            if not self.ballotsub.motion and self.motions.count() == 1:
                initial['motion'] = self.motions.get()
            else:
                initial['motion'] = self.ballotsub.motion

        if self.using_vetoes:
            for side in self.sides:
                dtmp = self.ballotsub.debateteammotionpreference_set.filter(
                        debate_team__side=side, preference=3).first()
                if dtmp:
                    initial[self._fieldname_motion_veto(side)] = dtmp.motion

        result = self.result_class(self.ballotsub)
        initial.update(self.initial_from_result(result))

        return initial

    def set_tab_indices(self):
        """Sets all the tab indices in the form."""
        # make a list for field names, then set them all at the end
        order = list()

        if 'choose_sides' in self.fields:
            order.append('choose_sides')

        if self.motions.count() > 1:
            order.append('motion')
            order.extend(self._fieldname_motion_veto(side) for side in self.sides)

        order.extend(self.list_participant_fields())
        order.extend(self.list_score_fields())

        if 'password' in self.fields:
            order.append('password')

        order.extend(['confirmed', 'discarded', 'debate_result_status'])

        if self.motions.count() <= 1:
            order.append('motion')
            order.extend(self._fieldname_motion_veto(side) for side in self.sides)

        # now, set
        for i, name in enumerate(order, start=3): # Start at 3 to account for front-end only fields
            try:
                self.fields[name].widget.attrs['tabindex'] = i
            except KeyError as e:
                logger.debug("Skipping tab index for field not found: %s", e)

        self.nexttabindex = i + 1  # for other UI elements in the tempate

    # --------------------------------------------------------------------------
    # Saving
    # --------------------------------------------------------------------------

    def save_ballot(self):

        result = self.result_class(self.ballotsub)

        # 4. Save the sides
        if self.choosing_sides:
            result.set_sides(*self.cleaned_data['choose_sides'])

        # 5. Save motions
        if self.using_motions:
            self.ballotsub.motion = self.cleaned_data['motion']

        if self.using_vetoes:
            for side in self.sides:
                motion_veto = self.cleaned_data[self._fieldname_motion_veto(side)]
                debate_team = self.debate.get_dt(side)
                if motion_veto:
                    self.ballotsub.debateteammotionpreference_set.update_or_create(
                        debate_team=debate_team, preference=3,
                        defaults=dict(motion=motion_veto))
                else:
                    self.ballotsub.debateteammotionpreference_set.filter(
                        debate_team=debate_team, preference=3).delete()

        # 6. Save participant fields
        self.save_participant_fields(result)

        result.save()

    # --------------------------------------------------------------------------
    # Template access methods
    # --------------------------------------------------------------------------

    def motion_veto_fields(self):
        """Generator to allow easy iteration through the motion veto fields."""
        for side in self.sides:
            yield self[self._fieldname_motion_veto(side)]


class ScoresMixin:

    has_scores = True

    # --------------------------------------------------------------------------
    # Field names and field convenience functions
    # --------------------------------------------------------------------------

    @staticmethod
    def _fieldname_speaker(side, pos):
        return '%(side)s_speaker_s%(pos)d' % {'side': side, 'pos': pos}

    @staticmethod
    def _fieldname_ghost(side, pos):
        return '%(side)s_ghost_s%(pos)d' % {'side': side, 'pos': pos}

    # --------------------------------------------------------------------------
    # Form set-up
    # --------------------------------------------------------------------------

    def create_participant_fields(self):
        for side, pos in product(self.sides, self.positions):

            # 3(a). Speaker identity
            if self.choosing_sides:
                queryset = Speaker.objects.filter(team__in=self.debate.teams)
            else:
                queryset = self.debate.get_team(side).speakers
            self.fields[self._fieldname_speaker(side, pos)] = forms.ModelChoiceField(
                queryset=queryset, required=True)

            # 3(b). Ghost fields
            self.fields[self._fieldname_ghost(side, pos)] = forms.BooleanField(required=False,
                label=_("Mark as a duplicate speech"), label_suffix="")

        self.create_score_fields()

    def list_participant_fields(self):
        order = []
        for side, pos in product(self.sides, self.positions):
            order.append(self._fieldname_speaker(side, pos))
        return order

    def list_score_fields(self):
        """Should be overridden by subclasses; the default implementation
        returns an empty list."""
        return []

    def initial_from_result(self, result):
        """Generates the initial from data that uses the DebateResult for the
        debate. Making this its own function allows subclasses to extend this so
        that it can use the same DebateResult as the super class."""
        initial = {}
        for side, pos in product(self.sides, self.positions):
            initial[self._fieldname_speaker(side, pos)] = result.get_speaker(side, pos)
            initial[self._fieldname_ghost(side, pos)] = result.get_ghost(side, pos)
        return initial

    # --------------------------------------------------------------------------
    # Validation methods
    # --------------------------------------------------------------------------

    def clean(self):
        cleaned_data = super().clean()

        self.clean_speakers(cleaned_data)
        self.clean_scoresheet(cleaned_data)

        return cleaned_data

    def clean_speakers(self, cleaned_data):
        """Checks that the speaker selections are valid."""

        # Pull team info again, in case it's changed since the form was loaded.
        if self.choosing_sides:
            teams = cleaned_data.get('choose_sides', [None] * len(self.sides))
        else:
            teams = [self.debate.get_team(side) for side in self.sides]
        if None in teams:
            logger.warning("Team identities not found")

        for side, team in zip(self.sides, teams):

            speaker_positions = dict()
            for pos in range(1, self.last_substantive_position + 1):
                speaker = cleaned_data.get(self._fieldname_speaker(side, pos))
                if speaker is None:
                    logger.warning("Field '%s' not found", self._fieldname_speaker(side, pos))
                    continue

                # The speaker must be on the relevant team.
                if team is not None and speaker not in team.speakers:
                    self.add_error(self._fieldname_speaker(side, pos), forms.ValidationError(
                        _("The speaker %(speaker)s doesn't appear to be on team %(team)s."),
                        params={'speaker': speaker.name, 'team': team.short_name},
                        code='speaker_wrongteam'),
                    )

                # Don't count this speaker if the speech is marked as a ghost
                if not cleaned_data.get(self._fieldname_ghost(side, pos)):
                    speaker_positions.setdefault(speaker, []).append(pos)

            # The substantive speakers must be unique.
            for speaker, positions in speaker_positions.items():
                if len(positions) > 1:
                    # Translators: count is always at least 2
                    message = ngettext(
                        "%(speaker)s appears to have given %(count)d substantive speech.",  # never used, needed for i18n
                        "%(speaker)s appears to have given %(count)d substantive speeches.",
                        len(positions),
                    )
                    params = {'speaker': speaker.name, 'count': len(positions)}
                    for pos in positions:
                        self.add_error(self._fieldname_speaker(side, pos), forms.ValidationError(
                            message, params=params, code='speaker_repeat'))

            # Check reply speaker only if not marked as a ghost
            if self.using_replies and not cleaned_data.get(self._fieldname_ghost(side, self.reply_position)):
                reply_speaker = cleaned_data.get(self._fieldname_speaker(side, self.reply_position))
                last_speaker = cleaned_data.get(self._fieldname_speaker(side, self.last_substantive_position))

                # The last speaker can't give the reply.
                if reply_speaker == last_speaker and reply_speaker is not None:
                    self.add_error(self._fieldname_speaker(side, self.reply_position), forms.ValidationError(
                        _("The last substantive speaker and reply speaker can't be the same."),
                        code='reply_speaker_consecutive',
                    ))

                # The reply speaker must have given a substantive speech.
                if self.tournament.pref('require_substantive_for_reply') and len(speaker_positions.get(reply_speaker, [])) == 0:
                    self.add_error(self._fieldname_speaker(side, self.reply_position), forms.ValidationError(
                        _("The reply speaker for this team did not give a substantive speech."),
                        code='reply_speaker_not_repeat',
                    ))

    def clean_scoresheet(self, cleaned_data):
        """Cleans the speaker score fields.
        Must be implemented by subclasses."""
        raise NotImplementedError

    # --------------------------------------------------------------------------
    # Saving
    # --------------------------------------------------------------------------

    def save_participant_fields(self, result):
        for side, pos in product(self.sides, self.positions):
            speaker = self.cleaned_data[self._fieldname_speaker(side, pos)]
            result.set_speaker(side, pos, speaker)
            is_ghost = self.cleaned_data[self._fieldname_ghost(side, pos)]
            result.set_ghost(side, pos, is_ghost)

        self.populate_result_with_scores(result)

    def populate_result_with_scores(self, result):
        """Should populate `result` with speaker scores in-place, using the data
        in `self.cleaned_data`. Must be implemented by subclasses."""
        raise NotImplementedError

    # --------------------------------------------------------------------------
    # Template access methods
    # --------------------------------------------------------------------------

    def fake_speaker_selects(self):
        for team in self.debate.teams:
            yield self['team_%d' % team.id]

    def scoresheet(self, fieldname_score_func):
        """Returns a list of dictionaries for a single scoresheet, to allow for
        easy iteration of the form. The function `fieldname_score_func` should
        take two arguments `(side, pos)`. This function is called by the
        `.scoresheets()` methods of both subclasses."""
        teams = []
        for side, (side_name, pos_names) in zip(self.sides, side_and_position_names(self.tournament)):
            side_dict = {
                "side_code": side,
                "side_name": side_name,
                "team": self.debate.get_team(side),
                "speakers": [],
            }
            for pos, pos_name in zip(self.positions, pos_names):
                side_dict["speakers"].append({
                    "pos": pos,
                    "name": pos_name,
                    "speaker": self[self._fieldname_speaker(side, pos)],
                    "ghost": self[self._fieldname_ghost(side, pos)],
                    "score": self[fieldname_score_func(side, pos)],
                })
            teams.append(side_dict)
        return teams


class SingleBallotSetForm(ScoresMixin, BaseBallotSetForm):
    """Presents one ballot for the debate. Used for consensus adjudications."""

    result_class = ConsensusDebateResultWithScores

    @staticmethod
    def _fieldname_score(side, pos):
        return '%(side)s_score_s%(pos)d' % {'side': side, 'pos': pos}

    @staticmethod
    def _fieldname_declared_winner():
        return 'declared_winner'

    def create_score_fields(self):
        """Adds the speaker score fields:
         - <side>_score_s#,  one for each score
        """
        for side, pos in product(self.sides, self.positions):
            scorefield = ReplyScoreField if (pos == self.reply_position) else SubstantiveScoreField
            self.fields[self._fieldname_score(side, pos)] = scorefield(
                widget=forms.NumberInput(attrs={'class': 'required number'}),
                tournament=self.tournament,
                required=True,
            )

        if self.using_declared_winner:
            self.fields[self._fieldname_declared_winner()] = self.create_declared_winner_dropdown()

    def initial_from_result(self, result):
        initial = super().initial_from_result(result)

        for side, pos in product(self.sides, self.positions):
            score = result.get_score(side, pos)
            coerce_for_ui = self.fields[self._fieldname_score(side, pos)].coerce_for_ui
            initial[self._fieldname_score(side, pos)] = coerce_for_ui(score)

        if self.using_declared_winner:
            initial[self._fieldname_declared_winner()] = result.winning_side()

        return initial

    def list_score_fields(self):
        """Lists all the score fields. Called by super().set_tab_indices()."""
        order = []
        for side, pos in product(self.sides, self.positions):
            order.append(self._fieldname_score(side, pos))

        if self.using_declared_winner:
            order.append(self._fieldname_declared_winner())
        return order

    # --------------------------------------------------------------------------
    # Validation and save methods
    # --------------------------------------------------------------------------

    def clean_scoresheet(self, cleaned_data):
        try:
            side_totals = {side: sum(cleaned_data[self._fieldname_score(side, pos)]
                           for pos in self.positions) for side in self.sides}
            totals = list(side_totals.values())

        except KeyError as e:
            logger.warning("Field %s not found", str(e))

        else:
            if len(totals) == 2:
                declared_winner = cleaned_data.get(self._fieldname_declared_winner())
                high_point_declared = max(side_totals, key=lambda key: side_totals[key]) == declared_winner

                # Check that no teams had the same total
                if totals[0] == totals[1] and self.declared_winner in ['none', 'high-points']:
                    self.add_error(None, forms.ValidationError(
                        _("The total scores for the teams are the same (i.e. a draw)."),
                        code='draw',
                    ))
                elif self.declared_winner in ['high-points', 'tied-points'] and not high_point_declared:
                    self.add_error(None, forms.ValidationError(
                        _("The declared winner does not correspond to the team with the highest score."),
                        code='wrong_winner',
                    ))

            elif len(totals) > 2:
                for total in set(totals):
                    sides = [s for s, t in zip(self.sides, totals) if t == total]
                    if len(sides) > 1:
                        self.add_error(None, forms.ValidationError(
                            _("The total scores for the following teams are the same: %(teams)s"),
                            params={'teams': ", ".join(self._side_name(side) for side in sides)},
                            code='tied_score',
                        ))

            # Check that the margin did not exceed the maximum permissible.
            if len(totals) == 2 and self.max_margin:
                margin = abs(totals[0] - totals[1])
                if margin > self.max_margin:
                    self.add_error(None, forms.ValidationError(
                        _("The margin (%(margin).1f) exceeds the maximum allowable margin (%(max_margin).1f)."),
                        params={'margin': margin, 'max_margin': self.max_margin}, code='max_margin',
                    ))

    def populate_result_with_scores(self, result):
        for side, pos in product(self.sides, self.positions):
            score = self.cleaned_data[self._fieldname_score(side, pos)]
            result.set_score(side, pos, score)

        if self.declared_winner not in ['none', 'high-points']:
            result.set_winners(set([self.cleaned_data[self._fieldname_declared_winner()]]))

    # --------------------------------------------------------------------------
    # Template access methods
    # --------------------------------------------------------------------------

    def scoresheets(self):
        """Generates a sequence of nested dicts that allows for easy iteration
        through the form. Used in the ballot_set.html.html template."""
        sheets = [{"teams": self.scoresheet(self._fieldname_score)}]

        if self.using_declared_winner:
            sheets[0]['declared_winner'] = self[self._fieldname_declared_winner()]
        return sheets


class PerAdjudicatorBallotSetForm(ScoresMixin, BaseBallotSetForm):
    """Presents one ballot per voting adjudicator. Used for voting
    adjudications."""

    result_class = DebateResultByAdjudicatorWithScores

    @staticmethod
    def _fieldname_score(adj, side, pos):
        return '%(side)s_score_a%(adj)d_s%(pos)d' % {'adj': adj.id, 'side': side, 'pos': pos}

    @staticmethod
    def _fieldname_declared_winner(adj):
        return 'declared_winner_a%(adj)d' % {'adj': adj.id}

    def create_score_fields(self):
        """Adds the speaker score fields:
         - <side>_score_a#_s#,  one for each score
        """
        for side, pos in product(self.sides, self.positions):
            scorefield = ReplyScoreField if (pos == self.reply_position) else SubstantiveScoreField
            for adj in self.adjudicators:
                self.fields[self._fieldname_score(adj, side, pos)] = scorefield(
                    widget=forms.NumberInput(attrs={'class': 'required number'}),
                    tournament=self.tournament,
                    required=True,
                )
        if self.using_declared_winner:
            for adj in self.adjudicators:
                self.fields[self._fieldname_declared_winner(adj)] = self.create_declared_winner_dropdown()

    def initial_from_result(self, result):
        initial = super().initial_from_result(result)

        for adj in self.adjudicators:
            for side, pos in product(self.sides, self.positions):
                score = result.get_score(adj, side, pos)
                coerce_for_ui = self.fields[self._fieldname_score(adj, side, pos)].coerce_for_ui
                initial[self._fieldname_score(adj, side, pos)] = coerce_for_ui(score)

            if self.using_declared_winner:
                initial[self._fieldname_declared_winner(adj)] = result.get_winner(adj)

        return initial

    def list_score_fields(self):
        """Lists all the score fields. Called by super().set_tab_indices()."""
        order = []
        for adj in self.adjudicators:
            for side, pos in product(self.sides, self.positions):
                order.append(self._fieldname_score(adj, side, pos))

            if self.using_declared_winner:
                order.append(self._fieldname_declared_winner(adj))
        return order

    # --------------------------------------------------------------------------
    # Validation and save methods
    # --------------------------------------------------------------------------

    def clean_scoresheet(self, cleaned_data):
        for adj in self.adjudicators:
            try:
                side_totals = {side: sum(cleaned_data[self._fieldname_score(adj, side, pos)]
                           for pos in self.positions) for side in self.sides}
                totals = list(side_totals.values())

            except KeyError as e:
                logger.warning("Field %s not found", str(e))

            else:
                if len(totals) == 2:
                    high_point_declared = max(side_totals, key=lambda key: side_totals[key]) == cleaned_data[self._fieldname_declared_winner(adj)]

                    # Check that it was not a draw.
                    if totals[0] == totals[1] and self.declared_winner in ['none', 'high-points']:
                        self.add_error(None, forms.ValidationError(
                            _("The total scores for the teams are the same (i.e. a draw) for adjudicator %(adjudicator)s."),
                            params={'adjudicator': adj.name}, code='draw',
                        ))
                    elif self.declared_winner in ['high-points', 'tied-points'] and not high_point_declared:
                        self.add_error(None, forms.ValidationError(
                            _("The declared winner does not correspond to the team with the highest score for adjudicator %(adjudicator)s."),
                            params={'adjudicator': adj.name}, code='wrong_winner',
                        ))

                # Check that the margin did not exceed the maximum permissible.
                margin = abs(totals[0] - totals[1])
                if self.max_margin and margin > self.max_margin:
                    self.add_error(None, forms.ValidationError(
                        _("The margin (%(margin).1f) in the ballot of adjudicator %(adjudicator)s exceeds the maximum allowable margin (%(max_margin).1f)."),
                        params={'adjudicator': adj.name, 'margin': margin, 'max_margin': self.max_margin}, code='max_margin',
                    ))

    def populate_result_with_scores(self, result):
        for adj in self.adjudicators:
            for side, pos in product(self.sides, self.positions):
                score = self.cleaned_data[self._fieldname_score(adj, side, pos)]
                result.set_score(adj, side, pos, score)

            if self.declared_winner not in ['none', 'high-points']:
                result.set_winners(adj, set([self.cleaned_data.get(self._fieldname_declared_winner(adj))]))

    # --------------------------------------------------------------------------
    # Template access methods
    # --------------------------------------------------------------------------

    def scoresheets(self):
        """Generates a sequence of nested dicts that allows for easy iteration
        through the form. Used in the ballot_set.html template."""
        for adj in self.adjudicators:
            sheet_dict = {
                "adjudicator": adj,
                "teams": self.scoresheet(
                    lambda side, pos: self._fieldname_score(adj, side, pos),
                ),
            }
            if self.using_declared_winner:
                sheet_dict['declared_winner'] = self[self._fieldname_declared_winner(adj)]
            yield sheet_dict


class TeamsMixin:
    """Provides a multiple-select (checkbox) of the teams for scoreless ballots."""

    has_scores = False

    def create_participant_fields(self):
        self.create_score_fields()

<<<<<<< HEAD
        self.using_motions = self.tournament.pref('enable_motions')

        self.motions = self.debate.round.roundmotions_set.order_by('seq').select_related('motion')
        if self.using_motions and self.motions.count() > 1:
            self.fields['motion'] = MotionModelChoiceField(queryset=self.motions,
                required=not self.using_forfeits)

            if not self.ballotsub.motion:
                self.initial['motion'] = self.motions.get()
            else:
                self.initial['motion'] = self.ballotsub.motion

=======
    def create_team_selector(self):
        # 3(a). List of teams in multiple-select
>>>>>>> 75d6b215
        side_choices = [(side, _("%(team)s (%(side)s)") % {
            'team': self.debate.get_team(side).short_name,
            'side': self._side_name(side)}) for side in self.tournament.sides]
        return forms.MultipleChoiceField(choices=side_choices,
                widget=forms.CheckboxSelectMultiple)

    def initial_from_result(self, result):
        return {}

    def clean(self):
        cleaned_data = super().clean()

        if 'motion' not in cleaned_data:
            if self.motions.count() == 1:
                cleaned_data['motion'] = self.motions.get().motion
            else: # Motions not enabled
                cleaned_data['motion'] = None

        if not self.debate.sides_confirmed:
            self.add_error(None, forms.ValidationError(
                _("Sides for this debate are not confirmed. You can't save a result "
                  "for this debate until the sides have been confirmed in the draw."),
                code='sides_unconfirmed',
            ))

        return cleaned_data

    def save_participant_fields(self, result):
        self.populate_result_with_wins(result)

    def list_participant_fields(self):
        return []


class SingleEliminationBallotSetForm(TeamsMixin, BaseBallotSetForm):

    result_class = ConsensusDebateResult

    @staticmethod
    def _fieldname_advancing():
        return 'advancing'

    def create_score_fields(self):
        """Adds the speaker score fields:
         - <side>_score_s#,  one for each score
        """
        self.fields[self._fieldname_advancing()] = self.create_team_selector()

    def list_score_fields(self):
        return [self._fieldname_advancing()]

    def initial_from_result(self, result):
        initial = super().initial_from_result(result)
        initial[self._fieldname_advancing()] = list(result.get_winner())
        return initial

    def clean(self):
        cleaned_data = super().clean()

        num_advancing = 2 if self.tournament.pref('teams_in_debate') == 'bp' and not self.debate.round.is_last else 1
        if self._fieldname_advancing() in cleaned_data and len(cleaned_data[self._fieldname_advancing()]) != num_advancing:
            self.add_error(self._fieldname_advancing(), forms.ValidationError(
                ngettext(
                    "There must be exactly %(n)d team advancing.",
                    "There must be exactly %(n)d teams advancing.",
                    num_advancing,
                ) % {'n': num_advancing},
                code='num_advancing',
            ))

        return cleaned_data

<<<<<<< HEAD
    def save_ballot(self):
        self.ballotsub.motion = self.cleaned_data['motion']
        result = BPEliminationDebateResult(self.ballotsub)
        result.set_advancing(self.cleaned_data['advancing'])
        result.save()
=======
    def populate_result_with_wins(self, result):
        result.set_winners(set(self.cleaned_data[self._fieldname_advancing()]))

    def scoresheets(self):
        return [{'advancing': self[self._fieldname_advancing()]}]


class PerAdjudicatorEliminationBallotSetForm(TeamsMixin, BaseBallotSetForm):

    result_class = DebateResultByAdjudicator

    @staticmethod
    def _fieldname_advancing(adj):
        return 'advancing_a%(adj)d' % {'adj': adj.id}

    def create_score_fields(self):
        for adj in self.adjudicators:
            self.fields[self._fieldname_advancing(adj)] = self.create_team_selector()

    def list_score_fields(self):
        return [self._fieldname_advancing(adj) for adj in self.adjudicators]

    def initial_from_result(self, result):
        initial = super().initial_from_result(result)
        for adj in self.adjudicators:
            initial[self._fieldname_advancing(adj)] = [result.get_winner(adj)]
        return initial

    def clean(self):
        cleaned_data = super().clean()

        for adj in self.adjudicators:
            if self._fieldname_advancing(adj) in cleaned_data and len(cleaned_data[self._fieldname_advancing(adj)]) != 1:
                self.add_error(self._fieldname_advancing(adj), forms.ValidationError(
                    _("There must be exactly 1 team advancing."),
                    code='num_advancing',
                ))

    def populate_result_with_wins(self, result):
        for adj in self.adjudicators:
            result.set_winners(adj, set(self.cleaned_data[self._fieldname_advancing(adj)]))

    def scoresheets(self):
        for adj in self.adjudicators:
            yield {'advancing': self[self._fieldname_advancing(adj)]}
>>>>>>> 75d6b215
<|MERGE_RESOLUTION|>--- conflicted
+++ resolved
@@ -889,23 +889,8 @@
     def create_participant_fields(self):
         self.create_score_fields()
 
-<<<<<<< HEAD
-        self.using_motions = self.tournament.pref('enable_motions')
-
-        self.motions = self.debate.round.roundmotions_set.order_by('seq').select_related('motion')
-        if self.using_motions and self.motions.count() > 1:
-            self.fields['motion'] = MotionModelChoiceField(queryset=self.motions,
-                required=not self.using_forfeits)
-
-            if not self.ballotsub.motion:
-                self.initial['motion'] = self.motions.get()
-            else:
-                self.initial['motion'] = self.ballotsub.motion
-
-=======
     def create_team_selector(self):
         # 3(a). List of teams in multiple-select
->>>>>>> 75d6b215
         side_choices = [(side, _("%(team)s (%(side)s)") % {
             'team': self.debate.get_team(side).short_name,
             'side': self._side_name(side)}) for side in self.tournament.sides]
@@ -978,13 +963,6 @@
 
         return cleaned_data
 
-<<<<<<< HEAD
-    def save_ballot(self):
-        self.ballotsub.motion = self.cleaned_data['motion']
-        result = BPEliminationDebateResult(self.ballotsub)
-        result.set_advancing(self.cleaned_data['advancing'])
-        result.save()
-=======
     def populate_result_with_wins(self, result):
         result.set_winners(set(self.cleaned_data[self._fieldname_advancing()]))
 
@@ -1029,5 +1007,4 @@
 
     def scoresheets(self):
         for adj in self.adjudicators:
-            yield {'advancing': self[self._fieldname_advancing(adj)]}
->>>>>>> 75d6b215
+            yield {'advancing': self[self._fieldname_advancing(adj)]}