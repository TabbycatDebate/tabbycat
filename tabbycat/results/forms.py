--- conflicted
+++ resolved
@@ -422,13 +422,9 @@
 
         # 5. Save motions
         if self.using_motions:
-<<<<<<< HEAD
             self.ballotsub.motion = self.cleaned_data['motion'].motion
-=======
-            self.ballotsub.motion = self.cleaned_data['motion']
         elif self.motions.count() == 1:
             self.ballotsub.motion = self.motions.get().motion
->>>>>>> d773547a
 
         if self.using_vetoes:
             for side in self.sides:
