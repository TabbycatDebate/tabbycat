--- conflicted
+++ resolved
@@ -7,11 +7,7 @@
 from django.contrib import messages
 from django.db import ProgrammingError
 from django.db.models import Count, Q
-<<<<<<< HEAD
-from django.http import Http404, HttpResponseBadRequest, HttpResponseRedirect
-=======
-from django.http import HttpResponseRedirect
->>>>>>> 88821885
+from django.http import Http404, HttpResponseRedirect
 from django.shortcuts import render
 from django.utils import timezone
 from django.utils.translation import gettext as _
