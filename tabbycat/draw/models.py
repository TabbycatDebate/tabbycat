import logging

from django.db import models
from django.core.exceptions import MultipleObjectsReturned, ObjectDoesNotExist

from tournaments.utils import get_position_name

from .generator import DRAW_FLAG_DESCRIPTIONS

logger = logging.getLogger(__name__)


class DebateManager(models.Manager):
    use_for_related_fields = True

    def get_queryset(self):
        return super().get_queryset().select_related('round')


class Debate(models.Model):
    STATUS_NONE = 'N'
    STATUS_POSTPONED = 'P'
    STATUS_DRAFT = 'D'
    STATUS_CONFIRMED = 'C'
    STATUS_CHOICES = ((STATUS_NONE, 'None'),
                      (STATUS_POSTPONED, 'Postponed'),
                      (STATUS_DRAFT, 'Draft'),
                      (STATUS_CONFIRMED, 'Confirmed'), )

    objects = DebateManager()

<<<<<<< HEAD
    round = models.ForeignKey('tournaments.Round', models.CASCADE, db_index=True)
    venue = models.ForeignKey('venues.Venue', models.CASCADE, blank=True, null=True)
    division = models.ForeignKey('divisions.Division', models.CASCADE, blank=True, null=True)
=======
    round = models.ForeignKey('tournaments.Round', db_index=True)
    venue = models.ForeignKey('venues.Venue', models.SET_NULL, blank=True, null=True)
    division = models.ForeignKey('divisions.Division', blank=True, null=True)
>>>>>>> e0060f11

    bracket = models.FloatField(default=0)
    room_rank = models.IntegerField(default=0)

    time = models.DateTimeField(blank=True, null=True,
        help_text="The time/date of a debate if it is specifically scheduled")

    # comma-separated list of strings
    flags = models.CharField(max_length=100, blank=True)

    importance = models.IntegerField(default=0)
    result_status = models.CharField(max_length=1, choices=STATUS_CHOICES, default=STATUS_NONE)
    ballot_in = models.BooleanField(default=False)

    def __contains__(self, team):
        # Deprecated 13/9/2016, remove after 13/10/2016
        raise RuntimeError("'team in debate' syntax is deprecated, use 'team in debate.teams' instead")

    def __str__(self):
        description = "[{}/{}/{}] ".format(self.round.tournament.slug, self.round.abbreviation, self.id)
        try:
            description += self.matchup
        except:
            logger.critical("Error rendering Debate.matchup in Debate.__str__", exc_info=True)
            description += "<error showing teams>"
        return description

    @property
    def matchup(self):
        # This method is used by __str__, so it's not allowed to crash (ever)
        try:
            return "%s vs %s" % (self.aff_team.short_name, self.neg_team.short_name)
        except (ObjectDoesNotExist, MultipleObjectsReturned):
            dts = self.debateteam_set.all()
            if all(dt.position == DebateTeam.POSITION_UNALLOCATED for dt in dts):
                return ", ".join([dt.team.short_name for dt in dts])
            else:
                return self._teams_and_positions_display()

    def _teams_and_positions_display(self):
        return ", ".join(["%s (%s)" % (dt.team.short_name, dt.get_position_display())
                for dt in self.debateteam_set.all()])

    # --------------------------------------------------------------------------
    # Team properties
    # --------------------------------------------------------------------------
    # Team properties are stored in the dict `self._team_properties`, except for
    # the list of all teams, which is in `self._teams`. These are lazily
    # evaluated: on the first call of any team property,
    # `self._populate_teams()` is run to populate all team properties in a
    # single database query, then the appropriate value is returned.
    #
    # If the team in question doesn't exist or there is more than one, the
    # property in question will raise an ObjectDoesNotExist or
    # MultipleObjectsReturned exception, so that it behaves like a database
    # query. This exception raising is lazy: it does so only when the errant
    # property is called, rather than raising straight away in
    # `self._populate_teams()`.
    #
    # Callers that wish to retrieve the teams of many debates should add
    #   prefetch_related(Prefetch('debateteam_set', queryset=DebateTeam.objects.select_related('team'))
    # to their query set.

    def _populate_teams(self):
        """Populates the team attributes from self.debateteam_set."""
        dts = self.debateteam_set.all()
        if not dts._prefetch_done:  # uses internal undocumented flag of Django's QuerySet model
            dts = dts.select_related('team')

        self._teams = []
        self._multiple_found = []
        self._team_properties = {}

        for dt in dts:
            self._teams.append(dt.team)
            if dt.position == DebateTeam.POSITION_AFFIRMATIVE:
                if 'aff_team' in self._team_properties:
                    self._multiple_found.extend(['aff_team', 'aff_dt'])
                self._team_properties['aff_team'] = dt.team
                self._team_properties['aff_dt'] = dt
            elif dt.position == DebateTeam.POSITION_NEGATIVE:
                if 'neg_team' in self._team_properties:
                    self._multiple_found.extend(['neg_team', 'neg_dt'])
                self._team_properties['neg_team'] = dt.team
                self._team_properties['neg_dt'] = dt

    def _team_property(attr):  # noqa: N805
        """Used to construct properties that rely on self._populate_teams()."""
        @property
        def _property(self):
            if not hasattr(self, '_team_properties'):
                self._populate_teams()
            if attr in self._multiple_found:
                raise MultipleObjectsReturned("Multiple objects found for attribute '%s' in debate ID %d. "
                        "Teams in debate are: %s." % (attr, self.id, self._teams_and_positions_display()))
            try:
                return self._team_properties[attr]
            except KeyError:
                raise ObjectDoesNotExist("No object found for attribute '%s' in debate ID %d. "
                        "Teams in debate are: %s." % (attr, self.id, self._teams_and_positions_display()))
        return _property

    @property
    def teams(self):
        # No need for _team_property overhead, this list is guaranteed to exist
        # (it just might be empty).
        if not hasattr(self, '_teams'):
            self._populate_teams()
        return self._teams

    aff_team = _team_property('aff_team')
    neg_team = _team_property('neg_team')
    aff_dt = _team_property('aff_dt')
    neg_dt = _team_property('neg_dt')

    def get_team(self, side):
        return getattr(self, '%s_team' % side)

    def get_dt(self, side):
        """dt = DebateTeam"""
        return getattr(self, '%s_dt' % side)

    def get_side(self, team):
        # Deprecated 12/9/2016, remove after 12/10/2016
        raise RuntimeError("Debate.get_side() is deprecated.")

    # --------------------------------------------------------------------------
    # Other properties
    # --------------------------------------------------------------------------

    @property
    def confirmed_ballot(self):
        """Returns the confirmed BallotSubmission for this debate, or None if
        there is no such ballot submission."""
        try:
            return self._confirmed_ballot
        except AttributeError:
            try:
                self._confirmed_ballot = self.ballotsubmission_set.get(confirmed=True)
            except ObjectDoesNotExist:
                self._confirmed_ballot = None
            return self._confirmed_ballot

    def get_flags_display(self):
        if not self.flags:
            return []  # don't return [""]
        else:
            # If the verbose description can't be found, just show the raw flag
            return [DRAW_FLAG_DESCRIPTIONS.get(f, f) for f in self.flags.split(",")]

    @property
    def history(self):
        try:
            return self._history
        except AttributeError:
            self._history = self.aff_team.seen(self.neg_team, before_round=self.round.seq)
            return self._history

    @property
    def draw_conflicts(self):
        # Deprecated 14/9/2016, remove after 14/10/2016
        raise RuntimeError("Debate.draw_conflicts is deprecated.")

    @property
    def adjudicators(self):
        """Returns an AdjudicatorAllocation containing the adjudicators for this
        debate."""
        try:
            return self._adjudicators
        except AttributeError:
            from adjallocation.allocation import AdjudicatorAllocation
            self._adjudicators = AdjudicatorAllocation(self, from_db=True)
            return self._adjudicators

    @property
    def division_motion(self):
        from motions.models import Motion
        try:
            # Pretty sure there should never be > 1
            Motion.objects.filter(round=self.round, divisions=self.division).first()
        except ObjectDoesNotExist:
            # It's easiest to assume a division motion is always present, so
            # return a fake one if it is not
            return Motion(text='-', reference='-')


class DebateTeamManager(models.Manager):
    use_for_related_fields = True

    def get_queryset(self):
        return super().get_queryset().select_related('debate')


class DebateTeam(models.Model):
    POSITION_AFFIRMATIVE = 'A'
    POSITION_NEGATIVE = 'N'
    POSITION_UNALLOCATED = 'u'
    POSITION_CHOICES = ((POSITION_AFFIRMATIVE, 'affirmative'),
                        (POSITION_NEGATIVE, 'negative'),
                        (POSITION_UNALLOCATED, 'unallocated'), )

    objects = DebateTeamManager()

    debate = models.ForeignKey(Debate, models.CASCADE, db_index=True)
    team = models.ForeignKey('participants.Team', models.CASCADE)
    position = models.CharField(max_length=1, choices=POSITION_CHOICES)

    def __str__(self):
        return '{} in {}'.format(self.team.short_name, self.debate)

    @property
    def opponent(self):
        try:
            return self._opponent
        except AttributeError:
            try:
                self._opponent = DebateTeam.objects.exclude(position=self.position).select_related(
                        'team', 'team__institution').get(debate=self.debate)
            except (DebateTeam.DoesNotExist, DebateTeam.MultipleObjectsReturned):
                logger.warning("No opponent found for %s", str(self))
                self._opponent = None
            return self._opponent

    @property
    def opposition(self):
        # Deprecated 12/9/2016, remove after 12/10/2016
        raise RuntimeError("DebateTeam.opposition is deprecated, use DebateTeam.opponent instead.")

    @property
    def result(self):
        # Deprecated 12/9/2016, remove after 12/10/2016
        raise RuntimeError("DebateTeam.result is deprecated, use DebateTeam.get_result_display() instead.")

    def get_result_display(self):
        if self.win is True:
            return 'won'
        elif self.win is False:
            return 'lost'
        else:
            return 'result unknown'

    @property
    def win(self):
        """Convenience function. Returns True if this team won, False if this
        team lost, or None if there isn't a confirmed result.

        This result is stored for the lifetime of the instance -- it won't
        update on the same instance if a result is entered."""
        try:
            return self._win
        except AttributeError:
            try:
                self._win = self.teamscore_set.get(ballot_submission__confirmed=True).win
            except ObjectDoesNotExist:
                self._win = None
            return self._win

    def get_position_name(self, tournament=None):
        """Should be used instead of get_position_display() on views.
        `tournament` can be passed in if known, for performance."""
        if self.position == DebateTeam.POSITION_AFFIRMATIVE:
            return get_position_name(tournament or self.debate.round.tournament, 'aff', 'full')
        elif self.position == DebateTeam.POSITION_NEGATIVE:
            return get_position_name(tournament or self.debate.round.tournament, 'neg', 'full')
        else:
            return self.get_position_display()


class TeamPositionAllocation(models.Model):
    """Model to store team position allocations for tournaments like Joynt
    Scroll (New Zealand). Each team-round combination should have one of these.
    In tournaments without team position allocations, just don't use this
    model."""

    POSITION_AFFIRMATIVE = DebateTeam.POSITION_AFFIRMATIVE
    POSITION_NEGATIVE = DebateTeam.POSITION_NEGATIVE
    POSITION_UNALLOCATED = DebateTeam.POSITION_UNALLOCATED
    POSITION_CHOICES = DebateTeam.POSITION_CHOICES

    round = models.ForeignKey('tournaments.Round', models.CASCADE)
    team = models.ForeignKey('participants.Team', models.CASCADE)
    position = models.CharField(max_length=1, choices=POSITION_CHOICES)

    class Meta:
        unique_together = [('round', 'team')]<|MERGE_RESOLUTION|>--- conflicted
+++ resolved
@@ -29,15 +29,9 @@
 
     objects = DebateManager()
 
-<<<<<<< HEAD
-    round = models.ForeignKey('tournaments.Round', models.CASCADE, db_index=True)
-    venue = models.ForeignKey('venues.Venue', models.CASCADE, blank=True, null=True)
-    division = models.ForeignKey('divisions.Division', models.CASCADE, blank=True, null=True)
-=======
     round = models.ForeignKey('tournaments.Round', db_index=True)
     venue = models.ForeignKey('venues.Venue', models.SET_NULL, blank=True, null=True)
     division = models.ForeignKey('divisions.Division', blank=True, null=True)
->>>>>>> e0060f11
 
     bracket = models.FloatField(default=0)
     room_rank = models.IntegerField(default=0)
