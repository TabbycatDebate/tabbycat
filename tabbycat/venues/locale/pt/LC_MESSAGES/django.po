--- conflicted
+++ resolved
@@ -1,28 +1,12 @@
-<<<<<<< HEAD
-# Tabbycat translations, venues module
-# Copyright (C) 2018 Tabbycat developers and translators
-# This file is distributed under the same license as the Tabbycat package.
-# Chuan-Zheng Lee <czlee@stanford.edu>, 2018
-#
-#, fuzzy
-=======
->>>>>>> b4fb6dfe
 msgid ""
 msgstr ""
 "Project-Id-Version: tabbycat\n"
 "Report-Msgid-Bugs-To: \n"
 "POT-Creation-Date: 2019-07-21 05:14-0700\n"
-<<<<<<< HEAD
-"PO-Revision-Date: YEAR-MO-DA HO:MI+ZONE\n"
-"Language-Team: Portuguese (https://www.transifex.com/tabbycat-jp/teams/86216/"
-"pt/)\n"
-"Language: pt\n"
-=======
 "PO-Revision-Date: 2019-07-29 03:15\n"
 "Last-Translator: philip_tc\n"
 "Language-Team: Portuguese\n"
 "Language: pt_PT\n"
->>>>>>> b4fb6dfe
 "MIME-Version: 1.0\n"
 "Content-Type: text/plain; charset=UTF-8\n"
 "Content-Transfer-Encoding: 8bit\n"
@@ -89,14 +73,7 @@
 msgstr ""
 
 #: venues/models.py:75
-<<<<<<< HEAD
-msgid ""
-"Name of category, e.g., \"Purple\", \"Step-free access\", \"Close to tab room"
-"\". This name is shown when the category is prefixed or suffixed to a venue "
-"name in the draw, e.g., \"Purple – G05\"."
-=======
 msgid "Name of category, e.g., \"Purple\", \"Step-free access\", \"Close to tab room\". This name is shown when the category is prefixed or suffixed to a venue name in the draw, e.g., \"Purple – G05\"."
->>>>>>> b4fb6dfe
 msgstr ""
 
 #: venues/models.py:79
@@ -181,17 +158,7 @@
 msgstr ""
 
 #: venues/templates/venue_constraints_edit.html:9
-<<<<<<< HEAD
-msgid ""
-"Venue constraints tell the venue allocator to try to keep the specified team "
-"or adjudicator, or all teams (but not adjudicators) from the specified "
-"institution, in a venue in the given category. The \"priority\" field "
-"resolves conflicting constraints: the higher priority takes precedence. You "
-"can also use the priority field to specify \"lower-preference\" constraints, "
-"which are taken if a higher-priority constraint couldn't be met."
-=======
 msgid "Venue constraints tell the venue allocator to try to keep the specified team or adjudicator, or all teams (but not adjudicators) from the specified institution, in a venue in the given category. The \"priority\" field resolves conflicting constraints: the higher priority takes precedence. You can also use the priority field to specify \"lower-preference\" constraints, which are taken if a higher-priority constraint couldn't be met."
->>>>>>> b4fb6dfe
 msgstr ""
 
 #: venues/templates/venue_constraints_edit.html:20
