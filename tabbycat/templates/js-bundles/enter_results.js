// When using anonymous speaker names prepopulate the form to save time
aff_speakers = $("#id_aff_speaker_s1 option").text();
neg_speakers = $("#id_neg_speaker_s1 option").text();
if (aff_speakers.indexOf("Speaker 1") != -1 && neg_speakers.indexOf("Speaker 1") != -1) {
  $("div.aff.s1").find("select :nth-child(2)").prop('selected', true);
  $("div.aff.s2").find("select :nth-child(3)").prop('selected', true);
  $("div.aff.s3").find("select :nth-child(4)").prop('selected', true);
  $("div.aff.s4").find("select :nth-child(5)").prop('selected', true);
  $("div.neg.s1").find("select :nth-child(2)").prop('selected', true);
  $("div.neg.s2").find("select :nth-child(3)").prop('selected', true);
  $("div.neg.s3").find("select :nth-child(4)").prop('selected', true);
  $("div.neg.s4").find("select :nth-child(5)").prop('selected', true);
}

function refresh_totals(scoresheet) {

  $scoresheet = $(scoresheet);

  // Fix the branching logic here into something cleaner
  var allClasses = 'btn-dark btn-secondary btn-success btn-primary btn-warning btn-danger btn-info';

  if ("{{ pref.teams_in_debate }}" === 2) {
    // 2-team
<<<<<<< HEAD
    $aff_total = $('.0_total', $scoresheet);
    $neg_total = $('.1_total', $scoresheet);
    $aff_rank = $('.0_rank', $scoresheet);
    $neg_rank = $('.1_rank', $scoresheet);
    $aff_margin = $('.0_margin', $scoresheet);
    $neg_margin = $('.1_margin', $scoresheet);
    var aff = sum($('.side-0.score input', $scoresheet));
    var neg = sum($('.side-1.score input', $scoresheet));
=======
    $aff_total = $('.aff_total', $scoresheet);
    $neg_total = $('.neg_total', $scoresheet);
    $aff_rank = $('.aff_rank', $scoresheet);
    $neg_rank = $('.neg_rank', $scoresheet);
    $aff_margin = $('.aff_margin', $scoresheet);
    $neg_margin = $('.neg_margin', $scoresheet);
    if ($('.criteria', $scoresheet)) {
      for (const side of ['aff', 'neg']) {
        for (const speaker of [...$(`.${side}.score`, $scoresheet)]) {
          const criteria = $('.criterion input', speaker);
          var weighted = 0;
          criteria.each((i, c) => {weighted += c.value * c.attributes.weight.value})
          speaker.querySelector('input.total').value = weighted;
        }
      }
    }
    var aff = sum($('.aff.score input.total', $scoresheet));
    var neg = sum($('.neg.score input.total', $scoresheet));
>>>>>>> 5baa0ccb
    $aff_total.text(aff);
    $neg_total.text(neg);

    $aff_rank.removeClass(allClasses);
    $neg_rank.removeClass(allClasses);
    if (aff > neg) {
      $aff_rank.addClass('btn-success');
      $neg_rank.addClass('btn-danger');
      $aff_rank.text('Won');
      $neg_rank.text('Lost');
      $aff_margin.text("+" + Number(aff - neg));
      $neg_margin.text(Number(neg - aff));
    } else if (neg > aff) {
      $aff_rank.addClass('btn-danger');
      $neg_rank.addClass('btn-success');
      $aff_rank.text('Lost');
      $neg_rank.text('Won');
      $aff_margin.text(Number(aff - neg));
      $neg_margin.text("+" + Number(neg - aff));
    } else {
      $aff_rank.addClass('btn-dark');
      $neg_rank.addClass('btn-dark');
      $aff_rank.text('Tie');
      $neg_rank.text('Tie');
      $aff_margin.text(Number(aff - neg));
      $neg_margin.text(Number(neg - aff));
    }
  } else {
    // BP
<<<<<<< HEAD
    var totals_elements = []
    var margins_elements = []
    var total_scores = []
    var rank_elements = []

    for (var i = 0; i < 4; i++) {
      totals_elements[i] = $(`.${i}_total`, $scoresheet);
      margins_elements[i] = $(`.${i}_margin`, $scoresheet);
      rank_elements[i] = $(`.${i}_rank`, $scoresheet);
      var team_total = sum($(`.side-${i}.score input`, $scoresheet));
=======
    var positions = ['og', 'oo', 'cg', 'co']
    var totals_elements = {}
    var margins_elements = {}
    var total_scores = {}
    var rank_elements = {}

    for (var i = 0; i < positions.length; i++) {
      var team = positions[i];
      totals_elements[team] = $('.' + team + '_total', $scoresheet);
      margins_elements[team] = $('.' + team + '_margin', $scoresheet);
      rank_elements[team] = $('.' + team + '_rank', $scoresheet);
      if ($('.criteria', $scoresheet)) {
        for (const side of positions) {
          for (const speaker of [...$(`.${side}.score`, $scoresheet)]) {
            const criteria = $('.criterion input', speaker);
            var weighted = 0;
            criteria.each((i, c) => {weighted += c.value * c.attributes.weight.value})
            speaker.querySelector('input.total').value = weighted;
          }
        }
      }
      var team_total = sum($('.' + team + '.score input.total', $scoresheet));
>>>>>>> 5baa0ccb
      // Update totals scores only if both speaker scores have been entered
      if (team_total > 99) {
        total_scores[i] = team_total
        totals_elements[i].text(total_scores[i]);
      }
    }

    // Create new dict with total scores sorted high-low
    var sortedScores = total_scores.map(function(val, i) {
      return [i, val];
    });
    sortedScores.sort(function(first, second) {
      return second[1] - first[1];
    });

    // Use sorted dictionary to assign relative margins and win indicators
    for (var i = 0; i < sortedScores.length; i++) {

      var team = sortedScores[i][0];
      if (total_scores[team] === 0) { continue }

      // Add winning class indicators; but not if there was a tie
      var tie = false;
      for (var j = 0; j < sortedScores.length; j++) {
        if (j === i) { continue }
        tie ||= total_scores[team] === total_scores[sortedScores[j][0]];
      }

      rank_elements[team].removeClass(allClasses);
      rank_elements[team].text("?");
      if (!tie && sortedScores.length > 3) {
        const btn_classes = ['btn-success', 'btn-info', 'btn-warning', 'btn-danger'];
        const ordinals = ['1st', '2nd', '3rd', '4th'];
        rank_elements[team].addClass(btn_classes[i]);
        rank_elements[team].text(ordinals[i]);
      } else if (tie) {
        rank_elements[team].addClass('btn-dark');
        rank_elements[team].text("TIE");
      } else {
        rank_elements[team].addClass('btn-secondary');
      }

      // Display margin
      var top_score = total_scores[sortedScores[0][0]];
      var margin = String(top_score - total_scores[team]);
      if (margin !== "0") {
        margin = "-" + margin
      }
      margins_elements[team].text(margin);
    }
  }


}

function sum(elems) {
  var r = 0;
  elems.each(function(){
    var p = parseFloat($(this).val());
    if (p > 0) r += p;
  });
  return r;
}

function update_speakers() {
  $('.js-speaker').each(update_speaker);
}

function update_speaker() {
  // e.g. id_aff_speaker_s1
  var parts = $(this).attr('id').split('_');
  var side = parts[1]; // e.g. 'aff'
  var pos = parts[3];  // e.g. 's1'
  var speaker = $(':selected', this).text();

  // Update speaker names for all judges other than the first
  // e.g. '.aff.s1 .speaker-name'
  $('.' + side + '.' + pos + ' .speaker-name').html(speaker);

  var others = [];
  var posno = parseInt(pos.charAt(1));

  {% if form.using_replies %}
    if (posno != {{ form.reply_position }})
      for (var i = 1; i <= {{ form.last_substantive_position }}; i++)
        if (i != posno) others.push(i);
    if (posno == {{ form.last_substantive_position }})
      others.push({{ form.reply_position }});
    if (posno == {{ form.reply_position }})
      others.push({{ form.last_substantive_position }});
  {% elif form.last_substantive_position %}
    for (var i = 1; i <= {{ form.last_substantive_position }}; i++)
      if (i != posno) others.push(i);
  {% else %}
    // If there's no form (ie adj has no debate for this round) do nothing
  {% endif %}

  // Detect duplicates
  var dupe = false;
  $.each(others, function(idx, val) {
    $sel = $('#id_'+side+'_speaker_s'+val);
    if ($(':selected', $sel).text() == speaker) {
      dupe = true;
    };
  });
  if (dupe || speaker === '---------') {
    $(this).addClass('error');
  } else {
    $(this).removeClass('error');
  }

}

$("#resultsForm").validate({
  invalidHandler: function(event, validator) {
    $.fn.resetButton($("#submit", event.target))
  }
});

$('.scoresheet').each(function() {
  refresh_totals($(this));
});
$('.score input').change(function() {
  refresh_totals($(this).parents('.scoresheet'));
});

$('.js-team-speakers select').change(update_speakers).each(update_speaker);

// Show/hide on initial input
$( ".iron-person input" ).each(function(index) {
  if ($(this).prop('checked') === true) {
    $("#hasIron").val('1');
    $(".iron-person").show()
  }
});

// Show/hide on toggle
$("#hasIron").change(function() {
  var enabled = $("#hasIron option:selected").val()
  if (enabled === "1") {
    $(".iron-person").show()
  } else if (enabled === "0") {
    $(".iron-person input").prop('checked', false);
    $(".iron-person").hide()
  }
});

{% if form.using_replies and form.last_substantive_position == 2 %}
// Fill in the reply speaker if there is only one option

  $('#id_aff_speaker_s1').change(function() {
    $('#id_aff_speaker_s{{ form.reply_position }}').val($(this).val());
    update_speakers();
  });
  $('#id_neg_speaker_s1').change(function() {
    $('#id_neg_speaker_s{{ form.reply_position }}').val($(this).val());
    update_speakers();
  });

{% endif %}

{% if form.choosing_sides %}

  var team_names = {};
  {% for team in form.debate.teams %}team_names['{{team.id}}'] = '{{team.short_name}}';
  {% endfor %}

  function swap_sides(selected_option) {

      team_ids = selected_option.split(',');
      aff_team_id = team_ids[0];
      neg_team_id = team_ids[1];

      // Copy team names
      $(".aff-team-name").text(team_names[aff_team_id]);
      $(".neg-team-name").text(team_names[neg_team_id]);

      // Take note of speaker positions
      current_speakers = {};
      $(".aff .js-speaker").each(function(index) {
        current_speakers["aff" + index] = $(this).val();
      })
      $(".neg .js-speaker").each(function(index) {
        current_speakers["neg" + index] = $(this).val();
      })

      // Copy speaker positions dropdowns
      $(".aff .js-speaker option").remove();
      $(".aff .js-speaker").each(function(index) {
        $("#id_team_" + aff_team_id + " option").clone().appendTo(this);
        // HACK TODO check for values before assigning
        $(this).val(current_speakers["aff" + index]);
        if (!$(this).val())
          $(this).val(current_speakers["neg" + index]);
      })
      $(".neg .js-speaker option").remove();
      $(".neg .js-speaker").each(function(index) {
        $("#id_team_" + neg_team_id + " option").clone().appendTo(this);
        // HACK TODO check for values before assigning
        $(this).val(current_speakers["neg" + index]);
        if (!$(this).val())
          $(this).val(current_speakers["aff" + index]);
      })

  }

  // On Load
  if ($("#id_choose_sides").val() == "") {
    $(".scoresheet").hide();
  } else {
    $(".sides-before-scores-warning").hide();
    var selected_option = $("#id_choose_sides").val()
    swap_sides(selected_option)
  }

  // On Change
  $('#id_choose_sides').change(function() {
    var selected_option = $("#id_choose_sides").val()
    if (selected_option != "") {
      $(".scoresheet").show();
      $(".sides-before-scores-warning").hide();
      swap_sides(selected_option)
    } else {
      $(".scoresheet").hide();
      $(".sides-before-scores-warning").show();
    }
    update_speakers();
  });

{% endif %}<|MERGE_RESOLUTION|>--- conflicted
+++ resolved
@@ -21,25 +21,15 @@
 
   if ("{{ pref.teams_in_debate }}" === 2) {
     // 2-team
-<<<<<<< HEAD
     $aff_total = $('.0_total', $scoresheet);
     $neg_total = $('.1_total', $scoresheet);
     $aff_rank = $('.0_rank', $scoresheet);
     $neg_rank = $('.1_rank', $scoresheet);
     $aff_margin = $('.0_margin', $scoresheet);
     $neg_margin = $('.1_margin', $scoresheet);
-    var aff = sum($('.side-0.score input', $scoresheet));
-    var neg = sum($('.side-1.score input', $scoresheet));
-=======
-    $aff_total = $('.aff_total', $scoresheet);
-    $neg_total = $('.neg_total', $scoresheet);
-    $aff_rank = $('.aff_rank', $scoresheet);
-    $neg_rank = $('.neg_rank', $scoresheet);
-    $aff_margin = $('.aff_margin', $scoresheet);
-    $neg_margin = $('.neg_margin', $scoresheet);
     if ($('.criteria', $scoresheet)) {
-      for (const side of ['aff', 'neg']) {
-        for (const speaker of [...$(`.${side}.score`, $scoresheet)]) {
+      for (const side of [0, 1]) {
+        for (const speaker of [...$(`.side-${side}.score`, $scoresheet)]) {
           const criteria = $('.criterion input', speaker);
           var weighted = 0;
           criteria.each((i, c) => {weighted += c.value * c.attributes.weight.value})
@@ -47,9 +37,8 @@
         }
       }
     }
-    var aff = sum($('.aff.score input.total', $scoresheet));
-    var neg = sum($('.neg.score input.total', $scoresheet));
->>>>>>> 5baa0ccb
+    var aff = sum($('.side-0.score input', $scoresheet));
+    var neg = sum($('.side-1.score input', $scoresheet));
     $aff_total.text(aff);
     $neg_total.text(neg);
 
@@ -79,32 +68,19 @@
     }
   } else {
     // BP
-<<<<<<< HEAD
     var totals_elements = []
     var margins_elements = []
     var total_scores = []
     var rank_elements = []
 
-    for (var i = 0; i < 4; i++) {
-      totals_elements[i] = $(`.${i}_total`, $scoresheet);
-      margins_elements[i] = $(`.${i}_margin`, $scoresheet);
-      rank_elements[i] = $(`.${i}_rank`, $scoresheet);
-      var team_total = sum($(`.side-${i}.score input`, $scoresheet));
-=======
-    var positions = ['og', 'oo', 'cg', 'co']
-    var totals_elements = {}
-    var margins_elements = {}
-    var total_scores = {}
-    var rank_elements = {}
-
     for (var i = 0; i < positions.length; i++) {
       var team = positions[i];
-      totals_elements[team] = $('.' + team + '_total', $scoresheet);
-      margins_elements[team] = $('.' + team + '_margin', $scoresheet);
-      rank_elements[team] = $('.' + team + '_rank', $scoresheet);
+      totals_elements[team] = $('.' + i + '_total', $scoresheet);
+      margins_elements[team] = $('.' + i + '_margin', $scoresheet);
+      rank_elements[team] = $('.' + i + '_rank', $scoresheet);
       if ($('.criteria', $scoresheet)) {
         for (const side of positions) {
-          for (const speaker of [...$(`.${side}.score`, $scoresheet)]) {
+          for (const speaker of [...$(`.${i}.score`, $scoresheet)]) {
             const criteria = $('.criterion input', speaker);
             var weighted = 0;
             criteria.each((i, c) => {weighted += c.value * c.attributes.weight.value})
@@ -112,8 +88,7 @@
           }
         }
       }
-      var team_total = sum($('.' + team + '.score input.total', $scoresheet));
->>>>>>> 5baa0ccb
+      var team_total = sum($('.' + i + '.score input.total', $scoresheet));
       // Update totals scores only if both speaker scores have been entered
       if (team_total > 99) {
         total_scores[i] = team_total
