{% extends "base.html" %}
{% load add_field_css i18n %}

{% block page-title %}🔓{% trans "Login" context "page title" %}{% endblock %}
{% block head-title %}<span class="emoji">🔓</span>{% trans "Login" context "page title" %}{% endblock %}


{% block nav %}{% endblock %}
{% block page-alerts %}
<!--[if lte IE 9]>
<div class="alert alert-warning">
  Hey it looks like you are running an old version of Internet Explorer. As a
  result some parts of Tabbycat <strong>may not work properly</strong>. Switch to a newer
  browser if possible!
</div>
<![endif]-->
{% endblock %}

{% block content %}

<form id="login" action="." method="POST" class="form-horizontal">
  {% csrf_token %}
  <div class="row">
    <div class="col-md-12">

      {% csrf_token %}

      {% if form.errors %}
        <div class="alert alert-danger">
          {% trans "Your username and password didn't match."}
        </div>
      {% endif %}

      {% if next %}
<<<<<<< HEAD
        {% if user.is_authenticated %}
        <div class="alert alert-warning">Your account doesn't have access to this page. To proceed,
        please log in with an account that has access.</div>
        <div class="alert alert-warning">{% trans "Your account doesn't have access to this page. To proceed, please log in with an account that has access." %}</div>
        {% else %}
        <div class="alert alert-warning">Please log in to see this page.</div>
        <div class="alert alert-warning">{% trans "Please log in to see this page." %}</div>
        {% endif %}
=======
          {% if user.is_authenticated %}
          <div class="alert alert-warning">{% trans "Your account doesn't have access to this page. To proceed, please log in with an account that has access." %}</div>
          {% else %}
          <div class="alert alert-warning">{% trans "Please log in to see this page." %}</div>
          {% endif %}
>>>>>>> 709fdc97
      {% endif %}
    </div>
  </div>
  <div class="row">
    <div class="col-md-12">
      {% for field in form %}
      <div class="form-group">
        <label for="{{ field.id_for_label }}" class="col-md-2 control-label">{{ field.label }}</label>
        <div class="col-md-6">
          {{field|addcss:"form-control"}}
        </div>
        {% if field.errors %}
          {{ field.errors }}
        {% endif %}
      </div>
      {% endfor %}

      <div class="form-group">
        <div class="col-md-offset-2 col-md-2 col-sm-4">
          <button type="submit" class="btn btn-success">
            {% trans "Login" context "button" %}
          </button>
        </div>
      </div>

      <input type="hidden" name="next" value="{{ next }}" />

    </div>
  </div>
</form>
{% endblock %}<|MERGE_RESOLUTION|>--- conflicted
+++ resolved
@@ -32,22 +32,11 @@
       {% endif %}
 
       {% if next %}
-<<<<<<< HEAD
         {% if user.is_authenticated %}
-        <div class="alert alert-warning">Your account doesn't have access to this page. To proceed,
-        please log in with an account that has access.</div>
-        <div class="alert alert-warning">{% trans "Your account doesn't have access to this page. To proceed, please log in with an account that has access." %}</div>
-        {% else %}
-        <div class="alert alert-warning">Please log in to see this page.</div>
-        <div class="alert alert-warning">{% trans "Please log in to see this page." %}</div>
-        {% endif %}
-=======
-          {% if user.is_authenticated %}
           <div class="alert alert-warning">{% trans "Your account doesn't have access to this page. To proceed, please log in with an account that has access." %}</div>
           {% else %}
           <div class="alert alert-warning">{% trans "Please log in to see this page." %}</div>
           {% endif %}
->>>>>>> 709fdc97
       {% endif %}
     </div>
   </div>
