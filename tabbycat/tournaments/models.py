--- conflicted
+++ resolved
@@ -353,25 +353,12 @@
         }
 
         # Draw type must be consistent with stage
-<<<<<<< HEAD
-        if self.stage == Round.Stage.ELIMINATION and self.draw_type != Round.DrawType.ELIMINATION:
-            errors['draw_type'] = ValidationError(_("A round in the elimination stage must have "
-                "its draw type set to \"Elimination\"."))
-        elif self.stage == Round.Stage.PRELIMINARY and self.draw_type == Round.DrawType.ELIMINATION:
-            errors['draw_type'] = ValidationError(_("A round in the preliminary stage cannot "
-                "have its draw type set to \"Elimination\"."))
+        if (self.stage == Round.Stage.ELIMINATION) != (self.draw_type == Round.DrawType.ELIMINATION):
+            errors['draw_type'] = [ValidationError(_("The \"Elimination\" draw type is only for elimination rounds, where it is mandatory."))]
 
         # Break rounds must have a break category
-        if self.stage == Round.Stage.ELIMINATION and self.break_category is None:
-            errors['break_category'] = ValidationError(_("Elimination rounds must have a break category."))
-=======
-        if (self.stage == Round.STAGE_ELIMINATION) != (self.draw_type == Round.DRAW_ELIMINATION):
-            errors['draw_type'] = [ValidationError(_("The \"Elimination\" draw type is only for elimination rounds, where it is mandatory."))]
-
-        # Break rounds must have a break category
-        if (self.stage == Round.STAGE_ELIMINATION) == (self.break_category is None):
+        if (self.stage == Round.Stage.ELIMINATION) == (self.break_category is None):
             errors['break_category'].append(ValidationError(_("An elimination round must have a break category and preliminary round must not.")))
->>>>>>> 249f9d52
 
         if self.break_category and self.break_category.tournament_id != self.tournament_id:
             errors['break_category'].append(ValidationError(_("Break category must be for the same tournament.")))
