--- conflicted
+++ resolved
@@ -26,13 +26,8 @@
 
     {% else %}
 
-<<<<<<< HEAD
       {% if inactive %}
-        {% blocktranslate trimmed asvar p1 %}
-=======
-      {% if has_inactive %}
         {% blocktrans trimmed asvar p1 %}
->>>>>>> a8e46351
           There are currently no active tournaments set up on this site.
         {% endblocktrans %}
       {% else %}
@@ -47,18 +42,11 @@
 
 {% endfor %}
 
-<<<<<<< HEAD
 {% if inactive %}
   <div class="list-group">
     {% for tournament in inactive %}
       {% include "tournament_index_links.html" with type="dark" subtext="(inactive)" %}
     {% endfor %}
-=======
-{% if has_inactive %}
-  <div class="list-group mt-2">
-    {% trans "Inactive Tournaments" as text %}{% url 'tabbycat-inactive-tournaments' as url %}
-    {% include "components/item-action.html" with icon="layers" %}
->>>>>>> a8e46351
   </div>
 {% endif %}
 
