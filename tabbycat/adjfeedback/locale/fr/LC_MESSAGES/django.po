msgid ""
msgstr ""
"Project-Id-Version: tabbycat\n"
"Report-Msgid-Bugs-To: \n"
"POT-Creation-Date: 2019-07-21 05:14-0700\n"
<<<<<<< HEAD
"PO-Revision-Date: 2018-08-15 23:59-0300\n"
"Last-Translator: Étienne Beaulé <beauleetienne0@gmail.com>\n"
"Language-Team: French (https://www.transifex.com/tabbycat/teams/80723/fr/)\n"
"Language: fr\n"
=======
"PO-Revision-Date: 2019-08-17 17:25\n"
"Last-Translator: philip_tc\n"
"Language-Team: French\n"
"Language: fr_FR\n"
>>>>>>> b4fb6dfe
"MIME-Version: 1.0\n"
"Content-Type: text/plain; charset=UTF-8\n"
"Content-Transfer-Encoding: 8bit\n"
"Plural-Forms: nplurals=2; plural=(n > 1);\n"
"X-Generator: crowdin.com\n"
"X-Crowdin-Project: tabbycat\n"
"X-Crowdin-Language: fr\n"
"X-Crowdin-File: /develop/tabbycat/adjfeedback/locale/en/LC_MESSAGES/django.po\n"

#: adjfeedback/admin.py:43
msgid "Integer scales must have a minimum and maximum"
msgstr "Les échelles de nombre entiers doivent avoir un minimum et maximum"

#: adjfeedback/admin.py:68 adjfeedback/admin.py:126
msgid "target"
msgstr "cible"

#: adjfeedback/admin.py:69 adjfeedback/admin.py:127 adjfeedback/models.py:219
msgid "source adjudicator"
msgstr "juge source"

#: adjfeedback/admin.py:70 adjfeedback/admin.py:128 adjfeedback/models.py:221
msgid "source team"
msgstr "équipe source"

#: adjfeedback/admin.py:84
msgid "Target"
msgstr "Cible"

#: adjfeedback/admin.py:85 adjfeedback/admin.py:149
msgid "Source"
msgstr "Source"

#: adjfeedback/admin.py:167
#, python-format
msgid "1 feedback submission was marked as confirmed. Note that this may have caused other feedback submissions to be marked as unconfirmed."
msgid_plural "%(count)d feedback submissions were marked as confirmed. Note that this may have caused other feedback submissions to be marked as unconfirmed."
msgstr[0] "1 évaluation a été marqué comme confirmé. Notez que cette action peut avoir marqué autre évaluations comme non confirmés."
msgstr[1] "%(count)d évaluations ont été marqués comme confirmé. Notez que cette action peut avoir marqué autre évaluations comme non confirmés."

#: adjfeedback/admin.py:179
#, python-format
msgid "1 feedback submission was not marked as confirmed, probably because other feedback submissions that conflict with it were also marked as confirmed."
msgid_plural "%(count)d feedback submissions were not marked as confirmed, probably because other feedback submissions that conflict with them were also marked as confirmed."
msgstr[0] "1 évaluation n’a pas été marqué comme confirmé, probablement parce qu’autres évaluations qui sont incompatibles l’ont été."
msgstr[1] "%(count)d évaluations n’ont pas été marqués comme confirmé, probablement parce qu’autres évaluations qui sont incompatibles l’ont été."

#: adjfeedback/admin.py:192
#, python-format
msgid "1 feedback submission was marked as unconfirmed."
msgid_plural "%(count)d feedback submissions were marked as unconfirmed."
msgstr[0] "1 évaluation a été marqué comme non confirmé."
msgstr[1] "%(count)d évaluations ont été marqué comme non confirmés."

#: adjfeedback/admin.py:202
#, python-format
msgid "1 feedback submission is now ignored."
msgid_plural "%(count)d feedback submissions are now ignored."
msgstr[0] "1 évaluation n’est plus tenu en compte."
msgstr[1] "%(count)d évaluations ne sont plus tenus en compte."

#: adjfeedback/admin.py:212
#, python-format
msgid "1 feedback submission is now recognized."
msgid_plural "%(count)d feedback submissions are now recognized."
msgstr[0] "1 évaluation est désormais tenu en compte."
msgstr[1] "%(count)d évaluations sont désormais tenus en compte."

#: adjfeedback/apps.py:7
msgid "Adjudicator Feedback"
msgstr "Évaluations de juges"

#: adjfeedback/forms.py:25
msgid "chair"
msgstr "président"

#: adjfeedback/forms.py:26
msgid "solo"
msgstr "seul"

#: adjfeedback/forms.py:27
msgid "panellist"
msgstr "panelliste"

#: adjfeedback/forms.py:28
msgid "trainee"
msgstr "stagiaire"

#. Translators: Please leave this blank, it should be left for the base Django translations.
#: adjfeedback/forms.py:56
msgid "Yes"
msgstr "Oui"

#. Translators: Please leave this blank, it should be left for the base Django translations.
#: adjfeedback/forms.py:58
msgid "No"
msgstr "Non"

#. Translators: Please leave this blank, it should be left for the base Django translations.
#: adjfeedback/forms.py:73 adjfeedback/forms.py:82
msgid "This field is required."
msgstr "Ce champ est obligatoire."

#: adjfeedback/forms.py:169
#, python-format
msgid "Overall score (%(min)d=worst; %(max)d=best)"
msgstr "Note globale (%(min)d=le pire; %(max)d=le meilleur)"

#: adjfeedback/forms.py:181
msgid "Ignored"
msgstr "Pas tenu en compte"

#. Translators: e.g. "Megan Pearson (Round 2 chair)", with round="Round 2", adjpos="chair"
#. Translators: e.g. "Megan Pearson (Round 3 panellist)", with round="Round 3", adjpos="panellist"
#: adjfeedback/forms.py:240 adjfeedback/forms.py:299
#, python-format
msgid "%(name)s (%(round)s %(adjpos)s)"
msgstr "%(name)s (%(adjpos)s dans %(round)s)"

#: adjfeedback/forms.py:258 adjfeedback/forms.py:320
msgid "-- Adjudicators --"
msgstr "-- Juges --"

#: adjfeedback/forms.py:273
msgid "Adjudicator this feedback is about"
msgstr "Juge dont l’évaluation concerne"

#: adjfeedback/forms.py:296
#, python-format
msgid "%(name)s (%(round)s)"
msgstr "%(name)s (%(round)s)"

#: adjfeedback/forms.py:302
#, python-format
msgid "%(name)s (%(round)s — chair gave oral)"
msgstr "%(name)s (%(round)s — le(a) président(e) a rendu les commentaires)"

#: adjfeedback/forms.py:304
#, python-format
msgid "%(name)s (%(round)s — chair rolled, this panellist gave oral)"
msgstr "%(name)s (%(round)s — le(a) président(e) a délégué les commentaires à cet(te) panelliste)"

#: adjfeedback/forms.py:380
#, python-format
msgid "This line (for %(adjudicator)s) didn't have a score"
msgstr "La ligne (pour %(adjudicator)s) n’avait pas de note"

#: adjfeedback/forms.py:385
#, python-format
msgid "This line (for %(adjudicator)s) had too many columns"
msgstr "La ligne (pour %(adjudicator)s) avait trop de colonnes"

#: adjfeedback/forms.py:398
#, python-format
msgid "There are several adjudicators called \"%(adjudicator)s\", so you can't use the bulk importer to update their score. Please do so in the Feedback Overview page instead."
msgstr "Il y a plusieurs juges appelés « %(adjudicator)s » donc vous ne pouvez pas utiliser l’outil d’import d’ensemble pour mettre leurs notes à jour. Veuillez le faire sur la page de vue d’ensemble d’évaluations à la place."

#: adjfeedback/forms.py:404
#, python-format
msgid "There is no adjudicator in this tournament with the name \"%(adjudicator)s\""
msgstr "Il n’y a pas de juge dans ce tournoi avec le nom « %(adjudicator)s »"

#: adjfeedback/forms.py:412
#, python-format
msgid "The score for %(adjudicator)s, \"%(score)s\", isn't a number"
msgstr "La note pour %(adjudicator)s, « %(score)s », n’est pas un nombre"

#: adjfeedback/forms.py:427
msgid "There were no scores to import."
msgstr "Il n’y a aucun note à importer."

#: adjfeedback/models.py:13 adjfeedback/models.py:214
msgid "adjudicator"
msgstr "juge"

#: adjfeedback/models.py:16
msgid "round"
msgstr "joute"

#: adjfeedback/models.py:17 adjfeedback/models.py:215
msgid "score"
msgstr "note"

#: adjfeedback/models.py:18
msgid "timestamp"
msgstr "horodatage"

#: adjfeedback/models.py:21
msgid "adjudicator test score history"
msgstr "histoire de note de base de juge"

#: adjfeedback/models.py:22
msgid "adjudicator test score histories"
msgstr "histoires de note de base de juge"

#: adjfeedback/models.py:30
msgid "question"
msgstr "question"

#: adjfeedback/models.py:32
msgid "feedback"
msgstr "évaluation"

#: adjfeedback/models.py:43 adjfeedback/models.py:51 adjfeedback/models.py:59
#: adjfeedback/models.py:67
msgid "answer"
msgstr "réponse"

#: adjfeedback/models.py:46
msgid "adjudicator feedback boolean answer"
msgstr "réponse booléenne d'un évaluation de juge"

#: adjfeedback/models.py:47
msgid "adjudicator feedback boolean answers"
msgstr "réponses booléennes d'un évaluation de juge"

#: adjfeedback/models.py:54
msgid "adjudicator feedback integer answer"
msgstr "réponse au nombre entier d'un évaluation de juge"

#: adjfeedback/models.py:55
msgid "adjudicator feedback integer answers"
msgstr "réponses au nombre entier d'un évaluation de juge"

#: adjfeedback/models.py:62
msgid "adjudicator feedback float answer"
msgstr "réponse en virgule flottante d’un évaluation de juge"

#: adjfeedback/models.py:63
msgid "adjudicator feedback float answers"
msgstr "réponses en virgule flottante d’un évaluation de juge"

#: adjfeedback/models.py:70
msgid "adjudicator feedback string answer"
msgstr "réponse en chaine de caractères d’un évaluation de juge"

#: adjfeedback/models.py:71
msgid "adjudicator feedback string answers"
msgstr "réponses en chaine de caractères d’un évaluation de juge"

#: adjfeedback/models.py:89
msgid "checkbox"
msgstr "case à cocher"

#: adjfeedback/models.py:90
msgid "yes/no (dropdown)"
msgstr "oui/non (liste déroulante)"

#: adjfeedback/models.py:91
msgid "integer (textbox)"
msgstr "nombre entier (champ de saisie)"

#: adjfeedback/models.py:92
msgid "integer scale"
msgstr "échelle de nombres entier"

#: adjfeedback/models.py:93
msgid "float"
msgstr "virgule flottante"

#: adjfeedback/models.py:94 adjfeedback/models.py:126
msgid "text"
msgstr "texte"

#: adjfeedback/models.py:95
msgid "long text"
msgstr "texte long"

#: adjfeedback/models.py:96
msgid "select one"
msgstr "choisissez un"

#: adjfeedback/models.py:97
msgid "select multiple"
msgstr "choisissez plusieurs"

#: adjfeedback/models.py:122
msgid "tournament"
msgstr "tournoi"

#: adjfeedback/models.py:124
msgid "sequence number"
msgstr "nombre de séquence"

#: adjfeedback/models.py:127
msgid "The question displayed to participants, e.g., \"Did you agree with the decision?\""
msgstr "La question présentée aux participants, par exemple, « Êtes-vous d'accord avec la décision&nbsp;? »"

#: adjfeedback/models.py:129
msgid "name"
msgstr "nom"

#: adjfeedback/models.py:130
msgid "A short name for the question, e.g., \"Agree with decision\""
msgstr "Un nom court pour la question, tel « D'accord »"

#: adjfeedback/models.py:132
msgid "reference"
msgstr "référence"

#: adjfeedback/models.py:133
msgid "Code-compatible reference, e.g., \"agree_with_decision\""
msgstr "Référence compatible aux codes, e.g., « accord_avec_decision »"

#: adjfeedback/models.py:136
msgid "from adjudicator"
msgstr "pour les juges"

#: adjfeedback/models.py:137
msgid "Adjudicators should be asked this question (about other adjudicators)"
msgstr "Cette question devrait être posée aux juges (à propos d’autres juges)"

#: adjfeedback/models.py:139
msgid "from team"
msgstr "pour les équipes"

#: adjfeedback/models.py:140
msgid "Teams should be asked this question"
msgstr "Cette question devrait être posée aux équipes"

#: adjfeedback/models.py:143
msgid "answer type"
msgstr "type de réponse"

#: adjfeedback/models.py:145
msgid "required"
msgstr "obligatoire"

#: adjfeedback/models.py:146
msgid "Whether participants are required to fill out this field"
msgstr "Si les participants doivent remplir ce champ"

#: adjfeedback/models.py:148
msgid "minimum value"
msgstr "valeur minimale"

#: adjfeedback/models.py:149
msgid "Minimum allowed value for numeric fields (ignored for text or boolean fields)"
msgstr "Valeur minimale pour champs numériques (ignoré pour les champs texte ou vrai/faux)"

#: adjfeedback/models.py:151
msgid "maximum value"
msgstr "valeur maximale"

#: adjfeedback/models.py:152
msgid "Maximum allowed value for numeric fields (ignored for text or boolean fields)"
msgstr "Valeur maximale pour champs numériques (ignoré pour les champs texte ou vrai/faux)"

#: adjfeedback/models.py:159
msgid "choices"
msgstr "choix"

#: adjfeedback/models.py:160
msgid "Permissible choices for select one/multiple fields, separated by '//' (ignored for other fields)"
msgstr "Les choix acceptables pour les champs « sélectionner un/plusieurs », séparés par « // » (ignoré dans les autres types de champ)"

#: adjfeedback/models.py:165
msgid "adjudicator feedback question"
msgstr "question d’un évaluation de juge"

#: adjfeedback/models.py:166
msgid "adjudicator feedback questions"
msgstr "questions d’un évaluation de juge"

#: adjfeedback/models.py:224 adjfeedback/views.py:787
msgid "ignored"
msgstr "pas tenu en compte"

#: adjfeedback/models.py:225
msgid "Whether the feedback should affect the judge's score"
msgstr "Si l’évaluation devrait influencer la note du (de la) juge"

#: adjfeedback/models.py:229
msgid "adjudicator feedback"
msgstr "évaluation de juge"

#: adjfeedback/models.py:230
msgid "adjudicator feedbacks"
msgstr "évaluations de juge"

#: adjfeedback/models.py:277
msgid "Either the source adjudicator or source team wasn't specified."
msgstr "Soit le juge ou équipe source n'a pas été spécifié."

#: adjfeedback/models.py:280
msgid "There was both a source adjudicator and a source team."
msgstr "Il y avait à la fois un juge et équipe source."

#: adjfeedback/models.py:282
msgid "There is no adjudicator specified as the target for this feedback.Perhaps they were deleted?"
msgstr "Il y a pas de juge spécifié comme cible pour cette évaluation. Aurait-il était supprimé&nbsp;?"

#: adjfeedback/models.py:284
msgid "Adjudicator did not see this debate."
msgstr "Juge n'a pas vu ce débat."

#: adjfeedback/tables.py:19
msgid "Whether the adj is marked as breaking (click to mark)"
msgstr "Si le juge est qualifiant (cliquer pour marquer)"

#: adjfeedback/tables.py:45
msgid "Current weighted score"
msgstr "Score pondéré actuel"

#: adjfeedback/tables.py:50
msgid "This adjudicator's current rating."
msgstr "L'évaluation actuelle de ce juge."

#: adjfeedback/tables.py:58
msgid "Test score result"
msgstr "Résultat du note de base"

#: adjfeedback/tables.py:65
msgid "Click to edit test score"
msgstr "Cliquer pour modifier la note de base"

#: adjfeedback/tables.py:70
msgid "Assigned test score"
msgstr "Note de base assigné"

#: adjfeedback/tables.py:79
msgid "The current difference between an adjudicator's test score and current score"
msgstr "La différence actuelle entre la note de base et note actuelle d'un juge"

#: adjfeedback/tables.py:83
msgid "The difference between this adjudicator's test score and current score"
msgstr "La différence actuelle entre la note de base et note actuelle de ce juge"

#: adjfeedback/tables.py:92
msgid "The standard deviation of this adjudicator's current scores; with larger numbers meaning less consistent feedback scores."
msgstr "L'écart-type des notes actuels de ce juge&nbsp;; avec plus grands nombres représentant des notes d'évaluation moins consistants."

#: adjfeedback/tables.py:96
msgid "The standard deviation of this adjudicator's current scores"
msgstr "L'écart-type des notes actuelles de ce juge"

#: adjfeedback/tables.py:19
msgid "Whether the adj is marked as breaking (click to mark)"
msgstr ""

#: adjfeedback/tables.py:45
msgid "Current weighted score"
msgstr ""

#: adjfeedback/tables.py:50
msgid "This adjudicator's current rating."
msgstr ""

#: adjfeedback/tables.py:58
#, fuzzy
#| msgid "Test score"
msgid "Test score result"
msgstr "Note de base"

#: adjfeedback/tables.py:65
msgid "Click to edit test score"
msgstr ""

#: adjfeedback/tables.py:70
#, fuzzy
#| msgid "Test score"
msgid "Assigned test score"
msgstr "Note de base"

#: adjfeedback/tables.py:79
msgid ""
"The current difference between an adjudicator's test score and current score"
msgstr ""

#: adjfeedback/tables.py:83
msgid "The difference between this adjudicator's test score and current score"
msgstr ""

#: adjfeedback/tables.py:92
msgid ""
"The standard deviation of this adjudicator's current scores; with larger "
"numbers meaning less consistent feedback scores."
msgstr ""

#: adjfeedback/tables.py:96
msgid "The standard deviation of this adjudicator's current scores"
msgstr ""

#: adjfeedback/tables.py:105
msgid "Feedback Per Round"
msgstr "Évaluations par joute"

#: adjfeedback/tables.py:106
<<<<<<< HEAD
msgid ""
"Hover over the data points to show the average score received in that round"
msgstr ""

#: adjfeedback/tables.py:123
#, fuzzy, python-format
#| msgid "%(count)d feedback"
#| msgid_plural "%(count)d feedbacks"
msgid "View %(count)s<br>feedbacks"
msgstr "%(count)d évaluation"

#: adjfeedback/tables.py:136
#, fuzzy
#| msgid "Edit Note"
msgid "Edit<br>Note"
msgstr "Modifier le commentaire"

#: adjfeedback/tables.py:156
msgid "Unsubmitted feedback ballots"
msgstr ""

#: adjfeedback/tables.py:180
#, fuzzy
#| msgid "Find Feedback"
msgid "View Missing Feedback"
msgstr "Trouver Évaluation"
=======
msgid "Hover over the data points to show the average score received in that round"
msgstr "Passez sur les points pour montrer la note moyenne reçu dans la joute"

#: adjfeedback/tables.py:123
#, python-format
msgid "View %(count)s<br>feedbacks"
msgstr "Voir %(count)s<br>évaluations"

#: adjfeedback/tables.py:136
msgid "Edit<br>Note"
msgstr "Modifier<br>Note"

#: adjfeedback/tables.py:156
msgid "Unsubmitted feedback ballots"
msgstr "Feuilles d'évaluation non-soumises"

#: adjfeedback/tables.py:180
msgid "View Missing Feedback"
msgstr "Voir évaluations manquantes"
>>>>>>> b4fb6dfe

#: adjfeedback/templates/add_feedback.html:5
msgid "Who is the feedback from?"
msgstr "Par qui vient cette évaluation&nbsp;?"

#: adjfeedback/templates/add_feedback.html:6
#: adjfeedback/templates/enter_feedback.html:5
msgid "Enter Feedback"
msgstr "Saisir Évaluation"

#: adjfeedback/templates/enter_feedback.html:9
#, python-format
msgid "Add Feedback from %(source_name)s"
msgstr "Ajouter Évaluation par %(source_name)s"

#: adjfeedback/templates/enter_feedback.html:13
#: adjfeedback/templates/feedback_base.html:42
msgid "Add Feedback"
msgstr "Ajouter Évaluation"

#: adjfeedback/templates/enter_feedback.html:21
msgid "There are no feedback options because no rounds have been released to the public yet. Check back when they have!"
msgstr "Il n'y a pas d'options d'évaluation parce qu'aucun joute n'a encore été publié. Revenez quand il y en aura&nbsp;!"

#: adjfeedback/templates/enter_feedback.html:27
msgid "This tournament expects you to submit feedback <strong>only on the adjudicator who delivered the adjudication</strong>. Do not submit feedback on other adjudicators."
msgstr "Ce tournoi attend que vous soumettez des évaluations <strong>seulement sur le juge qui a rendu la décision</strong>. Ne donnez pas d'évaluation sur les autres juges."

#: adjfeedback/templates/enter_feedback.html:29
msgid "This tournament expects you to submit feedback on all of the adjudicators on the panel (including trainees)."
msgstr "Ce tournoi attend que vous soumettez des évaluations sur tous les juges du jury (incluant les stagiaires)."

#: adjfeedback/templates/enter_feedback.html:43
msgid "There are some problems with this feedback submission. Please review and correct them."
msgstr "Ce formulaire d’évaluation a des problèmes. Veuillez les examiner et les corriger."

#: adjfeedback/templates/enter_feedback.html:58
<<<<<<< HEAD
msgid ""
"When submitting this form your IP address will be stored for logging "
"purposes."
msgstr ""
"En soumettant ce formulaire, votre adresse IP sera stocké pour des usages "
"d’historique."
=======
msgid "When submitting this form your IP address will be stored for logging purposes."
msgstr "En soumettant ce formulaire, votre adresse IP sera stocké pour des usages d’historique."
>>>>>>> b4fb6dfe

#: adjfeedback/templates/feedback_base.html:8
msgid "Overview"
msgstr "Vue d’ensemble"

#: adjfeedback/templates/feedback_base.html:12
msgid "Latest"
msgstr "Récentes"

#: adjfeedback/templates/feedback_base.html:16
msgid "Unsubmitted"
msgstr "Non soumis"

#: adjfeedback/templates/feedback_base.html:20
msgid "Important"
msgstr "Important"

#: adjfeedback/templates/feedback_base.html:24
msgid "Comments"
<<<<<<< HEAD
msgstr ""

#: adjfeedback/templates/feedback_base.html:28
#, fuzzy
#| msgid "Source"
msgid "By Source"
msgstr "Source"

#: adjfeedback/templates/feedback_base.html:32
#, fuzzy
#| msgid "Target"
msgid "By Target"
msgstr "Cible"
=======
msgstr "Commentaires"

#: adjfeedback/templates/feedback_base.html:28
msgid "By Source"
msgstr "Par Source"

#: adjfeedback/templates/feedback_base.html:32
msgid "By Target"
msgstr "Par Cible"
>>>>>>> b4fb6dfe

#: adjfeedback/templates/feedback_base.html:39
msgid "Bulk Update Scores"
msgstr "Modifier Notes en Masse"

#: adjfeedback/templates/feedback_by_source.html:4
#: adjfeedback/templates/feedback_by_source.html:5
#, python-format
msgid "Feedback %(source_type)s %(source_name)s"
msgstr "Évaluation %(source_type)s %(source_name)s"

#: adjfeedback/templates/feedback_by_source.html:12
#, python-format
msgid "%(source_name)s hasn't submitted any feedback yet."
msgstr "%(source_name)s n'a pas encore soumis aucun commentaire."

#: adjfeedback/templates/feedback_by_source.html:17
#, python-format
msgid "%(source_name)s hasn't received any feedback yet."
msgstr "%(source_name)s n’a pas encore reçu d’évaluation."

#: adjfeedback/templates/feedback_card.html:8
msgid "This is most likely because the team or adjudicator who submitted this feedback has submitted several times on the same person; or because a team has submitted feedback on multiple panellists (rather than just the orallist)."
msgstr "Ceci est probablement parce que l'équipe ou le juge qui a soumise cette évaluation l'avait soumise plusieurs fois&nbsp;; ou parce qu'une équipe a soumis des évaluations sur plusieurs panellistes (et non juste le rendeur)."

#: adjfeedback/templates/feedback_card.html:9
msgid "Unconfirmed; will not affect this adjudicator's score."
msgstr "Non confirmé&nbsp;; n'affectera pas la note du juge."

#: adjfeedback/templates/feedback_card.html:14
msgid "The feedback is counted for the adjudicator, but is not taken into account when calculating scores."
msgstr "L'évaluation est compté pour le juge mais n'est pas prise en compte en calculant les scores."

#: adjfeedback/templates/feedback_card.html:15
msgid "Ignored; will not affect this adjudicator's score."
msgstr "Ignoré&nbsp;; n'affectera pas la note de ce juge."

#: adjfeedback/templates/feedback_card.html:20
msgid "This feedback is submitted on an adjudicator but it looks like they have been since been removed from the debate. You should probably go to the Edit Database area and delete this feedback."
msgstr "Cette évaluation est soumise pour un juge mais qui depuis s'est fait enlevé du débat. Vous devriez probablement aller dans la zone de la base de données et supprimer l'évaluation."

#: adjfeedback/templates/feedback_card.html:29
msgid "The score given in this piece of feedback."
msgstr "La note donnée dans cette évaluation."

#: adjfeedback/templates/feedback_card.html:30
<<<<<<< HEAD
#, fuzzy, python-format
#| msgid "%(name)s (%(round)s)"
msgid "%(rname)s %(score)s"
msgstr "%(name)s (%(round)s)"

#: adjfeedback/templates/feedback_card.html:34
#, python-format
msgid ""
"\n"
"        On %(adj)s\n"
"      "
msgstr ""
=======
#, python-format
msgid "%(rname)s %(score)s"
msgstr "%(rname)s %(score)s"

#: adjfeedback/templates/feedback_card.html:34
#, python-format
msgid "\n"
"        On %(adj)s\n"
"      "
msgstr "\n"
"        Pour %(adj)s\n"
"      "
>>>>>>> b4fb6dfe

#: adjfeedback/templates/feedback_card.html:39
#, python-format
msgid "<span class=\"text-secondary small\">Received as %(as)s</span>"
<<<<<<< HEAD
msgstr ""
=======
msgstr "<span class=\"text-secondary small\">Reçu comme %(as)s</span>"
>>>>>>> b4fb6dfe

#: adjfeedback/templates/feedback_card.html:43
#, python-format
msgid "Test %(test)s"
<<<<<<< HEAD
msgstr ""

#: adjfeedback/templates/feedback_card.html:50
#, python-format
msgid ""
"From %(source)s <span class=\"text-secondary small\">(their "
"%(relationship)s)</span>"
msgstr ""

#: adjfeedback/templates/feedback_card.html:54
#, python-format
msgid ""
"From %(source)s <span class=\"text-secondary small\">(%(relationship)s from "
"%(side)s)</span>"
msgstr ""
=======
msgstr "De base %(test)s"

#: adjfeedback/templates/feedback_card.html:50
#, python-format
msgid "From %(source)s <span class=\"text-secondary small\">(their %(relationship)s)</span>"
msgstr "Par %(source)s <span class=\"text-secondary small\">(leur %(relationship)s)</span>"

#: adjfeedback/templates/feedback_card.html:54
#, python-format
msgid "From %(source)s <span class=\"text-secondary small\">(%(relationship)s from %(side)s)</span>"
msgstr "Par %(source)s <span class=\"text-secondary small\">(%(relationship)s de %(side)s)</span>"
>>>>>>> b4fb6dfe

#: adjfeedback/templates/feedback_card.html:58
msgid "From unknown"
msgstr "Par inconnu"

#: adjfeedback/templates/feedback_card.html:85
<<<<<<< HEAD
#, fuzzy, python-format
#| msgid "Submitted %(time)s"
msgid "%(time)s"
msgstr "Envoyé %(time)s"
=======
#, python-format
msgid "%(time)s"
msgstr "%(time)s"
>>>>>>> b4fb6dfe

#: adjfeedback/templates/feedback_card.html:90
msgid "Unconfirmed feedback is not counted as having been submitted and does not affect this adjudicator's score."
msgstr "Les évaluations non-confirmés ne sont pas comptés comme soumises et n'affecteront pas la note de ce juge."

#: adjfeedback/templates/feedback_card.html:95
msgid "Un-confirm"
msgstr "Dé-confirmer"

#: adjfeedback/templates/feedback_card.html:95
msgid "Confirm"
msgstr "Confirmer"

#: adjfeedback/templates/feedback_card.html:100
msgid "Ignored feedback is counted as having been submitted, but does not affect this adjudicator's score."
msgstr "Les évaluations ignorées sont comptés comme soumises, mais n'affectent pas la note de ce juge."

#: adjfeedback/templates/feedback_card.html:105
msgid "Un-ignore"
msgstr "Tenir en compte"

#: adjfeedback/templates/feedback_card.html:105
msgid "Ignore"
msgstr "Plus tenir en compte"

#: adjfeedback/templates/feedback_cards_list.html:17
msgid "No feedback has been submitted yet"
msgstr "Aucun évaluation n’a encore été envoyé"

#: adjfeedback/templates/feedback_overview.html:4
#, python-format
msgid "<span id=\"c_breaking\">%(c_breaking)s</span> marked as breaking"
msgstr "<span id=\"c_breaking\">%(c_breaking)s</span> marqué comme qualifiant"

#: adjfeedback/templates/feedback_overview.html:10
#, python-format
msgid "The current <a href=\"%(option_url)s\" class=\"alert-link\">feedback configuration</a> allows and expects only chairs to submit feedback (on their panellists and trainees)."
msgstr "La <a href=\"%(option_url)s\" class=\"alert-link\">configuration des évaluations</a> actuelle permet et attend seulement les présidents à soumettre des évaluations (sur les panellistes et stagiaires)."

#: adjfeedback/templates/feedback_overview.html:14
#, python-format
msgid "The current <a href=\"%(option_url)s\" class=\"alert-link\">feedback configuration</a> allows and expects both chairs and panellists to submit feedback on each other, and also chairs to submit on trainees."
msgstr "La <a href=\"%(option_url)s\" class=\"alert-link\">configuration des évaluations</a> actuelle permet et attend les présidents et panellistes à soumettre des évaluations sur l'un l'autre et aussi les présidents pour les stagiaires."

#: adjfeedback/templates/feedback_overview.html:20
#, python-format
msgid "The current <a href=\"%(option_url)s\" class=\"alert-link\">feedback configuration</a> allows and expects all adjudicators (including trainees) to submit feedback on every other member of the panel (including trainees)."
msgstr "La <a href=\"%(option_url)s\" class=\"alert-link\">configuration des évaluations</a> actuelle permet et attend tout les juges (incluant les stagiaires) à soumettre des évaluations sur tout les autres membres du jury (incluant les stagiaires)."

#: adjfeedback/templates/feedback_overview.html:31
#, python-format
msgid "There is <strong>%(nadjs_outside_range)s adjudicator</strong> with a score <strong>outside the permitted range</strong> of adjudicator scores, which is currently set as %(min_score)s to %(max_score)s. This can cause adjudicator auto-allocation to behave in unexpected ways. If you'd like to use a wider score range, you can configure this in <a href=\"%(feedback_settings_url)s\" class=\"alert-link\"> feedback settings</a>."
msgid_plural "There are <strong>%(nadjs_outside_range)s adjudicators</strong> with scores <strong>outside the permitted range</strong> of adjudicator scores, which is currently set as %(min_score)s to %(max_score)s. This can cause adjudicator auto-allocation to behave in unexpected ways. If you'd like to use a wider score range, you can configure this in <a href=\"%(feedback_settings_url)s\" class=\"alert-link\"> feedback settings</a>."
msgstr[0] "Il y a <strong>%(nadjs_outside_range)s juge</strong> avec une note <strong>hors de l'étendue permise</strong> de notes de juge, ce qui est réglée de %(min_score)s à %(max_score)s. Ceci peut causer la repartition automatique de juge à se comporter étrangement. Si vous voulez utiliser une étendue plus large, vous pouvez le régler dans la <a href=\"%(feedback_settings_url)s\" class=\"alert-link\">configuration des évaluations</a>."
msgstr[1] "Il y a <strong>%(nadjs_outside_range)s juges</strong> avec une note <strong>hors de l'étendue permise</strong> de notes de juge, ce qui est réglée de %(min_score)s à %(max_score)s. Ceci peut causer la repartition automatique de juge à se comporter étrangement. Si vous voulez utiliser une étendue plus large, vous pouvez le régler dans la <a href=\"%(feedback_settings_url)s\" class=\"alert-link\">configuration des évaluations</a>."

#: adjfeedback/templates/overview_breakdowns.html:13
#, python-format
msgid "%(count)s adjudicator currently has a score equal to or above %(min)s and below %(max)s. That is %(percent)s%% of the adjudicator pool."
msgid_plural "%(count)s adjudicators currently have a score equal to or above %(min)s and below %(max)s. That is %(percent)s%% of the adjudicator pool."
msgstr[0] "%(count)s juge a une note égale ou plus grande que %(min)s et en dessous de %(max)s. Cela fait %(percent)s%% des juges."
msgstr[1] "%(count)s juges ont une note égale ou plus grande que %(min)s et en dessous de %(max)s. Cela fait %(percent)s%% des juges."

#: adjfeedback/templates/overview_breakdowns.html:27
#, python-format
msgid "Score Distributions (range is %(min_score)s–%(max_score)s)"
msgstr "Distributions des Notes (étendue de %(min_score)s–%(max_score)s)"

#: adjfeedback/templates/overview_breakdowns.html:43
msgid "Test"
msgstr "De base"

#: adjfeedback/templates/overview_breakdowns.html:49
msgid "Feedback"
msgstr "Évaluation"

#: adjfeedback/templates/overview_breakdowns.html:53
#, python-format
msgid "The proportion of an adjudicator's score determined by feedback vs the test is set on a per-round basis. Click this link and edit the 'Feedback weight' field to modify this ratio for %(round)s."
msgstr "La proportion d'une note de juge déterminé par les évaluations contre la base est réglée par joute. Cliquez ce lien et modifiez le champ 'Poids d'évaluation' pour modifier ce ratio pour %(round)s."

#: adjfeedback/templates/overview_breakdowns.html:57
msgid "Score Ratio"
msgstr "Ratio de Note"

#: adjfeedback/templates/overview_breakdowns.html:72
#, python-format
msgid "There is %(c_chairs)s debate per round, so there needs to be %(c_chairs)s chair."
msgid_plural "There are %(c_chairs)s debates per round, so there need to be %(c_chairs)s chairs."
msgstr[0] "Il y a %(c_chairs)s débat par joute, donc il doit avoir %(c_chairs)s président."
msgstr[1] "Il y a %(c_chairs)s débats par joute, donc il doit avoir %(c_chairs)s présidents."

#: adjfeedback/templates/overview_breakdowns.html:78
#, python-format
msgid "There is %(c_debates)s debate per round, but only %(c_chairs)s above the minimum voting score."
msgid_plural "There are %(c_debates)s debates per round, but only %(c_chairs)s above the minimum voting score."
msgstr[0] "Il y a %(c_debates)s débat par joute, mais seulement %(c_chairs)s au dessus de la note minimale pour voter."
msgstr[1] "Il y a %(c_debates)s débats par joute, mais seulement %(c_chairs)s au dessus de la note minimale pour voter."

#: adjfeedback/templates/overview_breakdowns.html:85
#, python-format
msgid "%(c_chairs)s chair"
msgid_plural "%(c_chairs)s chairs"
msgstr[0] "%(c_chairs)s président"
msgstr[1] "%(c_chairs)s présidents"

#: adjfeedback/templates/overview_breakdowns.html:95
msgid "All adjudicators with a score high enough to vote, but who aren't allocated as chairs, are allocated as panellists by the auto-allocator."
msgstr "Tous les juges avec un score assez haute pour voter, mais qui ne sont pas marqués comme présidents, seront marqués comme panellistes par la repartition automatique."

#: adjfeedback/templates/overview_breakdowns.html:99
#, python-format
msgid "%(c_panellists)s panellist"
msgid_plural "%(c_panellists)s panellists"
msgstr[0] "%(c_panellists)s panelliste"
msgstr[1] "%(c_panellists)s panellistes"

#: adjfeedback/templates/overview_breakdowns.html:109
#, python-format
msgid "Adjudicators are allocated as trainees by the auto-allocator if their score is less than the 'minimum voting score' (currently %(min_voting)s) set in this tournament's Draw Rules configuration."
msgstr "Les juges sont marqués comme stagiaires par la repartition automatique si leur note est moins que la 'note minimale pour voter' (actuellement %(min_voting)s) réglé dans la configuration des règles de tirage de ce tournoi."

#: adjfeedback/templates/overview_breakdowns.html:114
#, python-format
msgid "%(c_trainees)s trainee"
msgid_plural "%(c_trainees)s trainees"
msgstr[0] "%(c_trainees)s stagiaire"
msgstr[1] "%(c_trainees)s stagiaires"

#: adjfeedback/templates/overview_breakdowns.html:123
#, python-format
msgid "Auto-Allocate Distributions (%(min_voting_score)s+ to vote)"
msgstr "Repartir Distributions Automatiquement (%(min_voting_score)s pour voter)"

#: adjfeedback/templates/overview_modals.html:10
msgid "Change Test Score"
msgstr "Changer la note de base"

#: adjfeedback/templates/overview_modals.html:17
#, python-format
msgid "The score range for adjudicators is between <strong>%(pref.adj_min_score)s</strong> and <strong>%(pref.adj_max_score)s</strong>. Decimals are permitted. This can be configured in <a href=\"%(feedback_options)s\">Feedback settings</a>."
msgstr "L'étendue des notes pour les juges est entre <strong>%(pref.adj_min_score)s</strong> et <strong>%(pref.adj_max_score)s</strong>. Les notes décimales sont permises. Ceci peut être configuré dans la <a href=\"%(feedback_options)s\">configuration des évaluations</a>."

#: adjfeedback/templates/overview_modals.html:25
#, python-format
msgid "The minimum score require to be allocated as a panellist or chair (when using the auto-allocator) is <strong>%(min_voting_score)s</strong>. This can be configured in <a href=\"%(draw_rules)s\">Draw settings</a>."
msgstr "La note minimale obligatoire pour être marqué comme panelliste ou président (automatiquement) est <strong>%(min_voting_score)s</strong>. Ceci peut être configuré dans les <a href=\"%(draw_rules)s\">règles de tirage</a>."

#: adjfeedback/templates/overview_modals.html:34
msgid "Test score"
msgstr "Note de base"

#: adjfeedback/templates/overview_modals.html:41
msgid "Save Test Score"
msgstr "Enregistrer la note de base"

#: adjfeedback/templates/overview_modals.html:56
msgid "Edit Note"
msgstr "Modifier le commentaire"

#: adjfeedback/templates/overview_modals.html:70
msgid "Save"
msgstr "Enregistrer"

#: adjfeedback/templates/public_add_feedback.html:4
msgid "Who are you?"
msgstr "Qui êtes-vous ?"

#: adjfeedback/templates/public_add_feedback.html:5
msgid "click your name or your team on this list"
msgstr "sélectionnez votre nom ou celui de ton équipe dans cette liste"

#: adjfeedback/templates/public_add_feedback.html:13
#: adjfeedback/templates/public_add_feedback.html:20
#, python-format
msgid "Add feedback from %(name)s"
msgstr "Ajouter évaluation par %(name)s"

#: adjfeedback/templates/update_adjudicator_scores.html:4
#: adjfeedback/templates/update_adjudicator_scores.html:6
msgctxt "page title"
msgid "Update Adjudicator Scores"
msgstr "Mettre à jour les notes de juge"

#: adjfeedback/templates/update_adjudicator_scores.html:11
#, python-format
msgid "There aren't any adjudicators in this tournament, so you can't update any scores. You might want to <a href=\"%(import_url)s\" class=\"alert-link\">import some adjudicators</a> first."
msgstr "Il n'y a pas de juges dans ce tournoi, donc vous ne pouvez pas mettre à jour des notes. Vous voulez peut-être <a href=\"%(import_url)s\" class=\"alert-link\">importer des juges</a> avant."

#: adjfeedback/templates/update_adjudicator_scores.html:28
msgid "Paste a list of adjudicators' names and their new scores, in the format: <code>adjudicator,score</code>. For example:"
msgstr "Collez une liste des noms des juges et leurs nouvelles notes, dans le format&nbsp;:\n"
"<code>juge,note</code>. Comme exemple&nbsp;:"

#: adjfeedback/templates/update_adjudicator_scores.html:40
msgid "The adjudicators' names must match their names in the tab system exactly."
msgstr "Les noms des juges doivent être exactement identiques à leurs noms dans le système."

#: adjfeedback/templates/update_adjudicator_scores.html:47
msgid "There are some problems with the data on this form:"
msgstr "Cet envoi de formulaire a des problèmes :"

#: adjfeedback/templates/update_adjudicator_scores.html:58
msgid "Submit"
msgstr "Envoyer"

#: adjfeedback/views.py:121
msgid "Feedback Overview"
msgstr "Vue d’ensemble des évaluations"

#: adjfeedback/views.py:147
msgid "Find Feedback on Adjudicator"
msgstr "Trouver évaluations d’un juge"

#: adjfeedback/views.py:158 adjfeedback/views.py:182 adjfeedback/views.py:197
#, python-format
msgid "%(count)d feedback"
msgid_plural "%(count)d feedbacks"
msgstr[0] "%(count)d évaluation"
msgstr[1] "%(count)d évaluations"

#: adjfeedback/views.py:161 adjfeedback/views.py:187 adjfeedback/views.py:202
msgid "Feedbacks"
msgstr "Évaluations"

#: adjfeedback/views.py:168
msgid "Find Feedback"
msgstr "Trouver Évaluation"

#: adjfeedback/views.py:176 adjfeedback/views.py:732
msgid "From Teams"
msgstr "Par les équipes"

#: adjfeedback/views.py:191 adjfeedback/views.py:726
msgid "From Adjudicators"
msgstr "Par les juges"

#: adjfeedback/views.py:276
msgid "Latest Feedback"
msgstr "Évaluations Récents"

#: adjfeedback/views.py:277
msgid "(30 most recent)"
msgstr "(30 plus récents)"

#: adjfeedback/views.py:287
msgid "Only Comments"
<<<<<<< HEAD
msgstr ""

#: adjfeedback/views.py:288
#, fuzzy
#| msgid "(30 most recent)"
msgid "(250 most recent)"
msgstr "(30 plus récents)"
=======
msgstr "Commentaires Uniquement"

#: adjfeedback/views.py:288
msgid "(250 most recent)"
msgstr "(250 plus récents)"
>>>>>>> b4fb6dfe

#: adjfeedback/views.py:299
msgid "Important Feedback"
msgstr "Évaluations Importantes"

#: adjfeedback/views.py:300
msgid "(rating was much higher/lower than expected)"
msgstr "(la note était beaucoup plus élevée ou basse que prévu)"

#: adjfeedback/views.py:367
msgid "A Team"
msgstr "Une équipe"

#: adjfeedback/views.py:372
msgid "Team"
msgstr "Équipe"

#: adjfeedback/views.py:379 adjfeedback/views.py:404
msgid "Institution"
msgstr "Institution"

#: adjfeedback/views.py:387
msgid "An Adjudicator"
msgstr "Un(e) juge"

#: adjfeedback/views.py:397
msgid "Adjudicator"
msgstr "Juge"

#: adjfeedback/views.py:524
#, python-format
msgid "Feedback from %(source)s on %(target)s added."
msgstr "L’évaluation de %(target)s par %(source)s est ajouté."

#: adjfeedback/views.py:554
#, python-format
msgid "Thanks, %(source)s! Your feedback on %(target)s has been recorded."
msgstr "Merci, %(source)s ! Votre évaluation de %(target)s a été enregistrée."

#: adjfeedback/views.py:633
#, python-format
msgid "Whoops! I didn't recognise that adjudicator: %(adj)s"
msgstr "Oups ! Je n’ai pas reconnu ce juge : %(adj)s"

#: adjfeedback/views.py:656
msgid "Whoops! The value isn't a valid test score."
msgstr "Oups ! Cette valeur n’est pas une note de base valide."

#: adjfeedback/views.py:689
#, python-format
msgid "Whoops! There was an error interpreting that string: %s"
msgstr "Oups ! Une erreur s’est produise en interprétant cette chaîne de caractères : %s"

#: adjfeedback/views.py:697
msgid "Feedback Progress"
msgstr "L’avance des évaluations"

#: adjfeedback/views.py:718
<<<<<<< HEAD
#, fuzzy, python-format
#| msgid "%d missing feedback submission"
#| msgid_plural "%d missing feedback submissions"
msgid "%(nmissing)d missing feedback submission (%(fulfilled).1f%% returned)"
msgid_plural ""
"%(nmissing)d missing feedback submissions (%(fulfilled).1f%% returned)"
msgstr[0] "%d envoi d’évaluation manquant"
msgstr[1] "%d envois d’évaluation manquants"
=======
#, python-format
msgid "%(nmissing)d missing feedback submission (%(fulfilled).1f%% returned)"
msgid_plural "%(nmissing)d missing feedback submissions (%(fulfilled).1f%% returned)"
msgstr[0] "%(nmissing)d évaluation manquant (%(fulfilled).1f%% reçu)"
msgstr[1] "%(nmissing)d évaluations manquants (%(fulfilled).1f%% reçu)"
>>>>>>> b4fb6dfe

#: adjfeedback/views.py:763
#, python-format
msgid "Feedback for %(adj)s from %(source)s is now %(result)s."
msgstr "Évaluation de %(adj)s par %(source)s est désormais %(result)s."

#: adjfeedback/views.py:777
msgid "confirmed"
msgstr "confirmé"

#: adjfeedback/views.py:777
msgid "un-confirmed"
msgstr "dé-confirmé"

#: adjfeedback/views.py:787
<<<<<<< HEAD
#, fuzzy
#| msgid "Un-ignore"
=======
>>>>>>> b4fb6dfe
msgid "un-ignored"
msgstr "tenu en compte"

#: adjfeedback/views.py:823
<<<<<<< HEAD
#, fuzzy, python-format
#| msgid "Updated test scores for %(count)d adjudicators."
msgid "Updated test score for %(count)d adjudicator."
msgid_plural "Updated test scores for %(count)d adjudicators."
msgstr[0] "Mis à jour les notes de base pour %(count)d juges."
msgstr[1] "Mis à jour les notes de base pour %(count)d juges."

#, fuzzy
#~| msgid "score"
#~ msgid "%(score)s"
#~ msgstr "note"

#~ msgid "recognized"
#~ msgstr "tenu en compte"

#~ msgid "Score"
#~ msgstr "Score"
=======
#, python-format
msgid "Updated test score for %(count)d adjudicator."
msgid_plural "Updated test scores for %(count)d adjudicators."
msgstr[0] "Mis à jour note de base pour %(count)d juge."
msgstr[1] "Mis à jour note de base pour %(count)d juges."
>>>>>>> b4fb6dfe
<|MERGE_RESOLUTION|>--- conflicted
+++ resolved
@@ -3,17 +3,10 @@
 "Project-Id-Version: tabbycat\n"
 "Report-Msgid-Bugs-To: \n"
 "POT-Creation-Date: 2019-07-21 05:14-0700\n"
-<<<<<<< HEAD
-"PO-Revision-Date: 2018-08-15 23:59-0300\n"
-"Last-Translator: Étienne Beaulé <beauleetienne0@gmail.com>\n"
-"Language-Team: French (https://www.transifex.com/tabbycat/teams/80723/fr/)\n"
-"Language: fr\n"
-=======
 "PO-Revision-Date: 2019-08-17 17:25\n"
 "Last-Translator: philip_tc\n"
 "Language-Team: French\n"
 "Language: fr_FR\n"
->>>>>>> b4fb6dfe
 "MIME-Version: 1.0\n"
 "Content-Type: text/plain; charset=UTF-8\n"
 "Content-Transfer-Encoding: 8bit\n"
@@ -450,86 +443,11 @@
 msgid "The standard deviation of this adjudicator's current scores"
 msgstr "L'écart-type des notes actuelles de ce juge"
 
-#: adjfeedback/tables.py:19
-msgid "Whether the adj is marked as breaking (click to mark)"
-msgstr ""
-
-#: adjfeedback/tables.py:45
-msgid "Current weighted score"
-msgstr ""
-
-#: adjfeedback/tables.py:50
-msgid "This adjudicator's current rating."
-msgstr ""
-
-#: adjfeedback/tables.py:58
-#, fuzzy
-#| msgid "Test score"
-msgid "Test score result"
-msgstr "Note de base"
-
-#: adjfeedback/tables.py:65
-msgid "Click to edit test score"
-msgstr ""
-
-#: adjfeedback/tables.py:70
-#, fuzzy
-#| msgid "Test score"
-msgid "Assigned test score"
-msgstr "Note de base"
-
-#: adjfeedback/tables.py:79
-msgid ""
-"The current difference between an adjudicator's test score and current score"
-msgstr ""
-
-#: adjfeedback/tables.py:83
-msgid "The difference between this adjudicator's test score and current score"
-msgstr ""
-
-#: adjfeedback/tables.py:92
-msgid ""
-"The standard deviation of this adjudicator's current scores; with larger "
-"numbers meaning less consistent feedback scores."
-msgstr ""
-
-#: adjfeedback/tables.py:96
-msgid "The standard deviation of this adjudicator's current scores"
-msgstr ""
-
 #: adjfeedback/tables.py:105
 msgid "Feedback Per Round"
 msgstr "Évaluations par joute"
 
 #: adjfeedback/tables.py:106
-<<<<<<< HEAD
-msgid ""
-"Hover over the data points to show the average score received in that round"
-msgstr ""
-
-#: adjfeedback/tables.py:123
-#, fuzzy, python-format
-#| msgid "%(count)d feedback"
-#| msgid_plural "%(count)d feedbacks"
-msgid "View %(count)s<br>feedbacks"
-msgstr "%(count)d évaluation"
-
-#: adjfeedback/tables.py:136
-#, fuzzy
-#| msgid "Edit Note"
-msgid "Edit<br>Note"
-msgstr "Modifier le commentaire"
-
-#: adjfeedback/tables.py:156
-msgid "Unsubmitted feedback ballots"
-msgstr ""
-
-#: adjfeedback/tables.py:180
-#, fuzzy
-#| msgid "Find Feedback"
-msgid "View Missing Feedback"
-msgstr "Trouver Évaluation"
-=======
 msgid "Hover over the data points to show the average score received in that round"
 msgstr "Passez sur les points pour montrer la note moyenne reçu dans la joute"
 
@@ -549,7 +467,6 @@
 #: adjfeedback/tables.py:180
 msgid "View Missing Feedback"
 msgstr "Voir évaluations manquantes"
->>>>>>> b4fb6dfe
 
 #: adjfeedback/templates/add_feedback.html:5
 msgid "Who is the feedback from?"
@@ -587,17 +504,8 @@
 msgstr "Ce formulaire d’évaluation a des problèmes. Veuillez les examiner et les corriger."
 
 #: adjfeedback/templates/enter_feedback.html:58
-<<<<<<< HEAD
-msgid ""
-"When submitting this form your IP address will be stored for logging "
-"purposes."
-msgstr ""
-"En soumettant ce formulaire, votre adresse IP sera stocké pour des usages "
-"d’historique."
-=======
 msgid "When submitting this form your IP address will be stored for logging purposes."
 msgstr "En soumettant ce formulaire, votre adresse IP sera stocké pour des usages d’historique."
->>>>>>> b4fb6dfe
 
 #: adjfeedback/templates/feedback_base.html:8
 msgid "Overview"
@@ -617,21 +525,6 @@
 
 #: adjfeedback/templates/feedback_base.html:24
 msgid "Comments"
-<<<<<<< HEAD
-msgstr ""
-
-#: adjfeedback/templates/feedback_base.html:28
-#, fuzzy
-#| msgid "Source"
-msgid "By Source"
-msgstr "Source"
-
-#: adjfeedback/templates/feedback_base.html:32
-#, fuzzy
-#| msgid "Target"
-msgid "By Target"
-msgstr "Cible"
-=======
 msgstr "Commentaires"
 
 #: adjfeedback/templates/feedback_base.html:28
@@ -641,7 +534,6 @@
 #: adjfeedback/templates/feedback_base.html:32
 msgid "By Target"
 msgstr "Par Cible"
->>>>>>> b4fb6dfe
 
 #: adjfeedback/templates/feedback_base.html:39
 msgid "Bulk Update Scores"
@@ -688,20 +580,6 @@
 msgstr "La note donnée dans cette évaluation."
 
 #: adjfeedback/templates/feedback_card.html:30
-<<<<<<< HEAD
-#, fuzzy, python-format
-#| msgid "%(name)s (%(round)s)"
-msgid "%(rname)s %(score)s"
-msgstr "%(name)s (%(round)s)"
-
-#: adjfeedback/templates/feedback_card.html:34
-#, python-format
-msgid ""
-"\n"
-"        On %(adj)s\n"
-"      "
-msgstr ""
-=======
 #, python-format
 msgid "%(rname)s %(score)s"
 msgstr "%(rname)s %(score)s"
@@ -714,37 +592,15 @@
 msgstr "\n"
 "        Pour %(adj)s\n"
 "      "
->>>>>>> b4fb6dfe
 
 #: adjfeedback/templates/feedback_card.html:39
 #, python-format
 msgid "<span class=\"text-secondary small\">Received as %(as)s</span>"
-<<<<<<< HEAD
-msgstr ""
-=======
 msgstr "<span class=\"text-secondary small\">Reçu comme %(as)s</span>"
->>>>>>> b4fb6dfe
 
 #: adjfeedback/templates/feedback_card.html:43
 #, python-format
 msgid "Test %(test)s"
-<<<<<<< HEAD
-msgstr ""
-
-#: adjfeedback/templates/feedback_card.html:50
-#, python-format
-msgid ""
-"From %(source)s <span class=\"text-secondary small\">(their "
-"%(relationship)s)</span>"
-msgstr ""
-
-#: adjfeedback/templates/feedback_card.html:54
-#, python-format
-msgid ""
-"From %(source)s <span class=\"text-secondary small\">(%(relationship)s from "
-"%(side)s)</span>"
-msgstr ""
-=======
 msgstr "De base %(test)s"
 
 #: adjfeedback/templates/feedback_card.html:50
@@ -756,23 +612,15 @@
 #, python-format
 msgid "From %(source)s <span class=\"text-secondary small\">(%(relationship)s from %(side)s)</span>"
 msgstr "Par %(source)s <span class=\"text-secondary small\">(%(relationship)s de %(side)s)</span>"
->>>>>>> b4fb6dfe
 
 #: adjfeedback/templates/feedback_card.html:58
 msgid "From unknown"
 msgstr "Par inconnu"
 
 #: adjfeedback/templates/feedback_card.html:85
-<<<<<<< HEAD
-#, fuzzy, python-format
-#| msgid "Submitted %(time)s"
-msgid "%(time)s"
-msgstr "Envoyé %(time)s"
-=======
 #, python-format
 msgid "%(time)s"
 msgstr "%(time)s"
->>>>>>> b4fb6dfe
 
 #: adjfeedback/templates/feedback_card.html:90
 msgid "Unconfirmed feedback is not counted as having been submitted and does not affect this adjudicator's score."
@@ -1020,21 +868,11 @@
 
 #: adjfeedback/views.py:287
 msgid "Only Comments"
-<<<<<<< HEAD
-msgstr ""
-
-#: adjfeedback/views.py:288
-#, fuzzy
-#| msgid "(30 most recent)"
-msgid "(250 most recent)"
-msgstr "(30 plus récents)"
-=======
 msgstr "Commentaires Uniquement"
 
 #: adjfeedback/views.py:288
 msgid "(250 most recent)"
 msgstr "(250 plus récents)"
->>>>>>> b4fb6dfe
 
 #: adjfeedback/views.py:299
 msgid "Important Feedback"
@@ -1093,22 +931,11 @@
 msgstr "L’avance des évaluations"
 
 #: adjfeedback/views.py:718
-<<<<<<< HEAD
-#, fuzzy, python-format
-#| msgid "%d missing feedback submission"
-#| msgid_plural "%d missing feedback submissions"
-msgid "%(nmissing)d missing feedback submission (%(fulfilled).1f%% returned)"
-msgid_plural ""
-"%(nmissing)d missing feedback submissions (%(fulfilled).1f%% returned)"
-msgstr[0] "%d envoi d’évaluation manquant"
-msgstr[1] "%d envois d’évaluation manquants"
-=======
 #, python-format
 msgid "%(nmissing)d missing feedback submission (%(fulfilled).1f%% returned)"
 msgid_plural "%(nmissing)d missing feedback submissions (%(fulfilled).1f%% returned)"
 msgstr[0] "%(nmissing)d évaluation manquant (%(fulfilled).1f%% reçu)"
 msgstr[1] "%(nmissing)d évaluations manquants (%(fulfilled).1f%% reçu)"
->>>>>>> b4fb6dfe
 
 #: adjfeedback/views.py:763
 #, python-format
@@ -1124,37 +951,12 @@
 msgstr "dé-confirmé"
 
 #: adjfeedback/views.py:787
-<<<<<<< HEAD
-#, fuzzy
-#| msgid "Un-ignore"
-=======
->>>>>>> b4fb6dfe
 msgid "un-ignored"
 msgstr "tenu en compte"
 
 #: adjfeedback/views.py:823
-<<<<<<< HEAD
-#, fuzzy, python-format
-#| msgid "Updated test scores for %(count)d adjudicators."
-msgid "Updated test score for %(count)d adjudicator."
-msgid_plural "Updated test scores for %(count)d adjudicators."
-msgstr[0] "Mis à jour les notes de base pour %(count)d juges."
-msgstr[1] "Mis à jour les notes de base pour %(count)d juges."
-
-#, fuzzy
-#~| msgid "score"
-#~ msgid "%(score)s"
-#~ msgstr "note"
-
-#~ msgid "recognized"
-#~ msgstr "tenu en compte"
-
-#~ msgid "Score"
-#~ msgstr "Score"
-=======
 #, python-format
 msgid "Updated test score for %(count)d adjudicator."
 msgid_plural "Updated test scores for %(count)d adjudicators."
 msgstr[0] "Mis à jour note de base pour %(count)d juge."
 msgstr[1] "Mis à jour note de base pour %(count)d juges."
->>>>>>> b4fb6dfe
