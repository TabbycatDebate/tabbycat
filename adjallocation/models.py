from django.db import models

from tournaments.models import SRManager


class DebateAdjudicator(models.Model):
    TYPE_CHAIR = 'C'
    TYPE_PANEL = 'P'
    TYPE_TRAINEE = 'T'

    TYPE_CHOICES = (
        (TYPE_CHAIR,   'chair'),
        (TYPE_PANEL,   'panellist'),
        (TYPE_TRAINEE, 'trainee'),
    )

    objects = SRManager()

    debate = models.ForeignKey('draw.Debate')
    adjudicator = models.ForeignKey('participants.Adjudicator')
    type = models.CharField(max_length=2, choices=TYPE_CHOICES)
    timing_confirmed = models.NullBooleanField(verbose_name="Available? ")

    def __str__(self):
        return '{} in {}'.format(self.adjudicator, self.debate)

    class Meta:
        unique_together = ('debate', 'adjudicator')


class AdjudicatorConflict(models.Model):
    adjudicator = models.ForeignKey('participants.Adjudicator')
    team = models.ForeignKey('participants.Team')

    class Meta:
        verbose_name = "adjudicator-team conflict"


class AdjudicatorAdjudicatorConflict(models.Model):
    adjudicator = models.ForeignKey('participants.Adjudicator', related_name="source_adjudicator")
    conflict_adjudicator = models.ForeignKey('participants.Adjudicator', related_name="target_adjudicator", verbose_name="Adjudicator")

    class Meta:
        verbose_name = "adjudicator-adjudicator conflict"


class AdjudicatorInstitutionConflict(models.Model):
    adjudicator = models.ForeignKey('participants.Adjudicator')
    institution = models.ForeignKey('participants.Institution')

    class Meta:
        verbose_name = "adjudicator-institution conflict"

<<<<<<< HEAD

class AdjudicatorAllocation(object):
=======
class AdjudicatorAllocation:
>>>>>>> 6e217f78
    """Not a model, just a container object for the adjudicators on a panel."""

    def __init__(self, debate, chair=None, panel=None):
        self.debate = debate
        self.chair = chair
        self.panel = panel or []
        self.trainees = []

    @property
    def list(self):
        """Panel only, excludes trainees."""
        a = [self.chair]
        a.extend(self.panel)
        return a

    def __str__(self):
        items = [str(getattr(x, "name", x)) for x in self.list]
        return ", ".join(items)

    def __iter__(self):
        """Iterates through all, including trainees."""
        if self.chair is not None:
            yield DebateAdjudicator.TYPE_CHAIR, self.chair
        for a in self.panel:
            yield DebateAdjudicator.TYPE_PANEL, a
        for a in self.trainees:
            yield DebateAdjudicator.TYPE_TRAINEE, a

    def __contains__(self, item):
        return item == self.chair or item in self.panel or item in self.trainees

    def __eq__(self, other):
        return self.debate == other.debate and self.chair == other.chair and \
                set(self.panel) == set(other.panel) and set(self.trainees) == set(other.trainees)

    def delete(self):
        """Delete existing, current allocation"""
        self.debate.debateadjudicator_set.all().delete()
        self.chair = None
        self.panel = []
        self.trainees = []

    @property
    def has_chair(self):
        return self.chair is not None

    @property
    def is_panel(self):
        return len(self.panel) > 0

    @property
    def valid(self):
        return self.has_chair and len(self.panel) % 2 == 0

    def save(self):
        self.debate.debateadjudicator_set.all().delete()
        for t, adj in self:
            if adj:
                DebateAdjudicator(debate=self.debate, adjudicator=adj, type=t).save()<|MERGE_RESOLUTION|>--- conflicted
+++ resolved
@@ -51,12 +51,8 @@
     class Meta:
         verbose_name = "adjudicator-institution conflict"
 
-<<<<<<< HEAD
 
-class AdjudicatorAllocation(object):
-=======
 class AdjudicatorAllocation:
->>>>>>> 6e217f78
     """Not a model, just a container object for the adjudicators on a panel."""
 
     def __init__(self, debate, chair=None, panel=None):
