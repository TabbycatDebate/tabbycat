--- conflicted
+++ resolved
@@ -10,45 +10,7 @@
 import logging
 logger = logging.getLogger(__name__)
 
-
 class Tournament(models.Model):
-<<<<<<< HEAD
-    name = models.CharField(max_length=100,
-                            help_text="The full name used on the homepage")
-    short_name = models.CharField(max_length=25,
-                                  blank=True,
-                                  null=True,
-                                  default="",
-                                  help_text="The name used in the menu")
-    emoji = models.CharField(max_length=2,
-                             blank=True,
-                             null=True,
-                             unique=True,
-                             choices=EMOJI_LIST)
-    seq = models.IntegerField(
-        blank=True,
-        null=True,
-        help_text="The order in which tournaments are displayed")
-    slug = models.SlugField(
-        unique=True,
-        help_text="The sub-URL of the tournament; cannot have spaces")
-    current_round = models.ForeignKey(
-        'Round',
-        null=True,
-        blank=True,
-        related_name='tournament_',
-        help_text=
-        "Must be set for the tournament to start! (Set after rounds are inputted)")
-    welcome_msg = models.TextField(
-        blank=True,
-        null=True,
-        default="",
-        help_text="Text/html entered here shows on the homepage")
-    release_all = models.BooleanField(
-        default=False,
-        help_text=
-        "This releases all results; do so only after the tournament is finished")
-=======
     name = models.CharField(max_length=100, help_text="The full name used on the homepage, e.g. \"Australasian Intervarsity Debating Championships 2016\"")
     short_name  = models.CharField(max_length=25, blank=True, null=True, default="", help_text="The name used in the menu, e.g. \"Australs 2016\"")
     emoji = models.CharField(max_length=2, blank=True, null=True, unique=True, choices=EMOJI_LIST)
@@ -58,7 +20,6 @@
                                      related_name='tournament_', help_text="Must be set for the tournament to start! (Set after rounds are inputted)")
     welcome_msg = models.TextField(blank=True, null=True, default="", help_text="Text/html entered here shows on the homepage for this tournament")
     release_all = models.BooleanField(default=False, help_text="This releases all results, including silent rounds; do so only after the tournament is finished!")
->>>>>>> f8266a9c
     active = models.BooleanField(default=True)
 
     @property
@@ -115,7 +76,7 @@
             cache.get_or_set(cached_key, self.current_round, None)
             return cache.get(cached_key)
         else:
-            return None
+            return None;
 
     def prelim_rounds(self, before=None, until=None):
         qs = self.round_set.filter(stage=Round.STAGE_PRELIMINARY)
@@ -140,7 +101,7 @@
     @cached_property
     def config(self):
         if not hasattr(self, '_config'):
-            from options.options import Config  # TODO: improve the semantics here
+            from options.options import Config # TODO: improve the semantics here
             self._config = Config(self)
         return self._config
 
@@ -149,7 +110,7 @@
         return self.adjudicatorfeedbackquestion_set.order_by("seq")
 
     class Meta:
-        ordering = ['seq', ]
+        ordering = ['seq',]
         verbose_name = "🏆 Tournament"
 
     def __str__(self):
@@ -157,7 +118,6 @@
             return str(self.short_name)
         else:
             return str(self.name)
-
 
 def update_tournament_cache(sender, instance, created, **kwargs):
     cached_key = "%s_%s" % (instance.slug, 'object')
@@ -171,10 +131,7 @@
 
 class Division(models.Model):
     name = models.CharField(max_length=50, verbose_name="Name or suffix")
-    seq = models.IntegerField(
-        blank=True,
-        null=True,
-        help_text="The order in which divisions are displayed")
+    seq = models.IntegerField(blank=True, null=True, help_text="The order in which divisions are displayed")
     tournament = models.ForeignKey(Tournament)
     time_slot = models.TimeField(blank=True, null=True)
     venue_group = models.ForeignKey('venues.VenueGroup', blank=True, null=True)
@@ -185,8 +142,7 @@
 
     @cached_property
     def teams(self):
-        return self.team_set.all().order_by(
-            'institution', 'reference').select_related('institution')
+        return self.team_set.all().order_by('institution','reference').select_related('institution')
 
     def __str__(self):
         return "%s - %s" % (self.tournament, self.name)
@@ -213,84 +169,45 @@
         raise self.model.DoesNotExist("No round matching '%s'" % name)
 
     def get_queryset(self):
-        return super(
-            RoundManager,
-            self).get_queryset().select_related('tournament').order_by('seq')
+        return super(RoundManager, self).get_queryset().select_related('tournament').order_by('seq')
 
 
 class Round(models.Model):
-    DRAW_RANDOM = 'R'
-    DRAW_MANUAL = 'M'
-    DRAW_ROUNDROBIN = 'D'
+    DRAW_RANDOM      = 'R'
+    DRAW_MANUAL      = 'M'
+    DRAW_ROUNDROBIN  = 'D'
     DRAW_POWERPAIRED = 'P'
-    DRAW_FIRSTBREAK = 'F'
-    DRAW_BREAK = 'B'
-    DRAW_CHOICES = ((DRAW_RANDOM, 'Random'),
-                    (DRAW_MANUAL, 'Manual'),
-                    (DRAW_ROUNDROBIN, 'Round-robin'),
-                    (DRAW_POWERPAIRED, 'Power-paired'),
-                    (DRAW_FIRSTBREAK, 'First elimination'),
-                    (DRAW_BREAK, 'Subsequent elimination'), )
+    DRAW_FIRSTBREAK  = 'F'
+    DRAW_BREAK       = 'B'
+    DRAW_CHOICES = (
+        (DRAW_RANDOM,      'Random'),
+        (DRAW_MANUAL,      'Manual'),
+        (DRAW_ROUNDROBIN,  'Round-robin'),
+        (DRAW_POWERPAIRED, 'Power-paired'),
+        (DRAW_FIRSTBREAK,  'First elimination'),
+        (DRAW_BREAK,       'Subsequent elimination'),
+    )
 
     STAGE_PRELIMINARY = 'P'
     STAGE_ELIMINATION = 'E'
-    STAGE_CHOICES = ((STAGE_PRELIMINARY, 'Preliminary'),
-                     (STAGE_ELIMINATION, 'Elimination'), )
-
-    STATUS_NONE = 'N'
-    STATUS_DRAFT = 'D'
+    STAGE_CHOICES = (
+        (STAGE_PRELIMINARY, 'Preliminary'),
+        (STAGE_ELIMINATION, 'Elimination'),
+    )
+
+    STATUS_NONE      = 'N'
+    STATUS_DRAFT     = 'D'
     STATUS_CONFIRMED = 'C'
-    STATUS_RELEASED = 'R'
-    STATUS_CHOICES = ((STATUS_NONE, 'None'),
-                      (STATUS_DRAFT, 'Draft'),
-                      (STATUS_CONFIRMED, 'Confirmed'),
-                      (STATUS_RELEASED, 'Released'), )
+    STATUS_RELEASED  = 'R'
+    STATUS_CHOICES = (
+        (STATUS_NONE,      'None'),
+        (STATUS_DRAFT,     'Draft'),
+        (STATUS_CONFIRMED, 'Confirmed'),
+        (STATUS_RELEASED,  'Released'),
+    )
 
     objects = RoundManager()
 
-<<<<<<< HEAD
-    tournament = models.ForeignKey(Tournament)
-    seq = models.IntegerField(
-        help_text=
-        "A number that determines the order of the round, IE 1 for the initial round")
-    name = models.CharField(max_length=40, help_text="e.g. \"Round 1\"")
-    abbreviation = models.CharField(max_length=10, help_text="e.g. \"R1\"")
-    draw_type = models.CharField(max_length=1,
-                                 choices=DRAW_CHOICES,
-                                 help_text="Which draw technique to use")
-    stage = models.CharField(
-        max_length=1,
-        choices=STAGE_CHOICES,
-        default=STAGE_PRELIMINARY,
-        help_text="Preliminary = inrounds, elimination = outrounds")
-    break_category = models.ForeignKey(
-        'breakqual.BreakCategory',
-        blank=True,
-        null=True,
-        help_text="If elimination round, which break category")
-
-    draw_status = models.CharField(max_length=1,
-                                   choices=STATUS_CHOICES,
-                                   default=STATUS_NONE)
-    venue_status = models.CharField(max_length=1,
-                                    choices=STATUS_CHOICES,
-                                    default=STATUS_NONE)
-    adjudicator_status = models.CharField(max_length=1,
-                                          choices=STATUS_CHOICES,
-                                          default=STATUS_NONE)
-
-    checkins = models.ManyToManyField('participants.Person',
-                                      through='availability.Checkin',
-                                      related_name='checkedin_rounds')
-
-    active_venues = models.ManyToManyField('venues.Venue',
-                                           through='availability.ActiveVenue')
-    active_adjudicators = models.ManyToManyField(
-        'participants.Adjudicator',
-        through='availability.ActiveAdjudicator')
-    active_teams = models.ManyToManyField('participants.Team',
-                                          through='availability.ActiveTeam')
-=======
     tournament     = models.ForeignKey(Tournament)
     seq            = models.IntegerField(help_text="A number that determines the order of the round, IE 1 for the initial round")
     name           = models.CharField(max_length=40, help_text="e.g. \"Round 1\"")
@@ -306,7 +223,6 @@
     active_venues       = models.ManyToManyField('venues.Venue', through='availability.ActiveVenue')
     active_adjudicators = models.ManyToManyField('participants.Adjudicator', through='availability.ActiveAdjudicator')
     active_teams        = models.ManyToManyField('participants.Team', through='availability.ActiveTeam')
->>>>>>> f8266a9c
 
     feedback_weight = models.FloatField(default=0, help_text="The extent to which each adjudicator's overall score depends on feedback vs their test score. At 0, it is 100% drawn from their test score, at 1 it is 100% drawn from feedback.")
     silent = models.BooleanField(default=False, help_text="If marked silent, information about this round (such as it's results) will not be shown publicly.")
@@ -325,16 +241,12 @@
     @property
     def rounds(self):
         from warnings import warn
-        warn(
-            "Tournament.rounds is deprecated, use Tournament.round_set instead.",
-            DeprecationWarning)
+        warn("Tournament.rounds is deprecated, use Tournament.round_set instead.", DeprecationWarning)
         return self.round_set
 
     def motions(self):
         from warnings import warn
-        warn(
-            "Tournament.motions is deprecated, use Tournament.motion_set instead.",
-            DeprecationWarning)
+        warn("Tournament.motions is deprecated, use Tournament.motion_set instead.", DeprecationWarning)
         return self.motion_set
 
     def draw(self, override_team_checkins=False):
@@ -343,8 +255,7 @@
         from participants.models import Team
 
         if self.draw_status != self.STATUS_NONE:
-            raise RuntimeError(
-                "Tried to run draw on round that already has a draw")
+            raise RuntimeError("Tried to run draw on round that already has a draw")
 
         # Delete all existing debates for this round.
         self.debate_set.all().delete()
@@ -352,11 +263,11 @@
         # There is a bit of logic to go through to figure out what we need to
         # provide to the draw class.
         OPTIONS_TO_CONFIG_MAPPING = {
-            "avoid_institution": "draw_rules__avoid_same_institution",
-            "avoid_history": "draw_rules__avoid_team_history",
-            "history_penalty": "draw_rules__team_history_penalty",
+            "avoid_institution"  : "draw_rules__avoid_same_institution",
+            "avoid_history"      : "draw_rules__avoid_team_history",
+            "history_penalty"    : "draw_rules__team_history_penalty",
             "institution_penalty": "draw_rules__team_institution_penalty",
-            "side_allocations": "draw_rules__draw_side_allocations",
+            "side_allocations"   : "draw_rules__draw_side_allocations",
         }
 
         if override_team_checkins is True:
@@ -369,21 +280,19 @@
             teams = draw_teams
             draw_type = "random"
             OPTIONS_TO_CONFIG_MAPPING.update({
-                "avoid_conflicts": "draw_rules__draw_avoid_conflicts",
+                "avoid_conflicts" : "draw_rules__draw_avoid_conflicts",
             })
         elif self.draw_type == self.DRAW_MANUAL:
             teams = draw_teams
             draw_type = "manual"
         elif self.draw_type == self.DRAW_POWERPAIRED:
             from standings.standings import annotate_team_standings
-            teams = annotate_team_standings(draw_teams,
-                                            self.prev,
-                                            shuffle=True)
+            teams = annotate_team_standings(draw_teams, self.prev, shuffle=True)
             draw_type = "power_paired"
             OPTIONS_TO_CONFIG_MAPPING.update({
-                "avoid_conflicts": "draw_rules__draw_avoid_conflicts",
-                "odd_bracket": "draw_rules__draw_odd_bracket",
-                "pairing_method": "draw_rules__draw_pairing_method",
+                "avoid_conflicts" : "draw_rules__draw_avoid_conflicts",
+                "odd_bracket"     : "draw_rules__draw_odd_bracket",
+                "pairing_method"  : "draw_rules__draw_pairing_method",
             })
         elif self.draw_type == self.DRAW_ROUNDROBIN:
             teams = draw_teams
@@ -402,7 +311,7 @@
         # Evaluate this query set first to avoid hitting the database inside a loop.
         tpas = dict()
         TPA_MAP = {TeamPositionAllocation.POSITION_AFFIRMATIVE: "aff",
-                   TeamPositionAllocation.POSITION_NEGATIVE: "neg"}
+            TeamPositionAllocation.POSITION_NEGATIVE: "neg"}
         for tpa in self.teampositionallocation_set.all():
             tpas[tpa.team] = TPA_MAP[tpa.position]
         for team in teams:
@@ -424,8 +333,7 @@
 
     def allocate_adjudicators(self, alloc_class=SAAllocator):
         if self.draw_status != self.STATUS_CONFIRMED:
-            raise RuntimeError(
-                "Tried to allocate adjudicators on unconfirmed draw")
+            raise RuntimeError("Tried to allocate adjudicators on unconfirmed draw")
 
         debates = self.get_draw()
         adjs = list(self.active_adjudicators.accredited())
@@ -460,20 +368,20 @@
     def get_draw(self):
         if self.tournament.pref('enable_divisions'):
             debates = self.debate_set.order_by('room_rank').select_related(
-                'venue', 'division', 'division__venue_group')
+                    'venue', 'division', 'division__venue_group')
         else:
             debates = self.debate_set.order_by('room_rank').select_related(
-                'venue')
+                    'venue')
 
         return debates
 
     def get_draw_by_room(self):
         if self.tournament.pref('enable_divisions'):
             debates = self.debate_set.order_by('venue__name').select_related(
-                'venue', 'division', 'division__venue_group')
+                    'venue', 'division', 'division__venue_group')
         else:
             debates = self.debate_set.order_by('venue__name').select_related(
-                'venue')
+                    'venue')
 
         return debates
 
@@ -500,15 +408,10 @@
                         annotated_team = [x for x in standings if x == team]
                         if len(annotated_team) == 1:
                             annotated_team = annotated_team[0]
-                            for attr in ('points', 'speaker_score', 'subrank',
-                                         'draw_strength', 'margins',
-                                         'who_beat_whom_display'):
-                                setattr(team, attr, getattr(annotated_team,
-                                                            attr, None))
+                            for attr in ('points', 'speaker_score', 'subrank', 'draw_strength', 'margins', 'who_beat_whom_display'):
+                                setattr(team, attr, getattr(annotated_team, attr, None))
                             if annotated_team.points:
-                                team.pullup = abs(
-                                    annotated_team.points -
-                                    debate.bracket) >= 1  # don't highlight intermediate brackets that look within reason
+                                team.pullup = abs(annotated_team.points - debate.bracket) >= 1 # don't highlight intermediate brackets that look within reason
             else:
                 standings = list(Team.objects.standings(round.prev))
 
@@ -521,24 +424,19 @@
         venues = list(self.active_venues.order_by('-priority'))[:len(pairings)]
 
         if len(venues) < len(pairings):
-            raise DrawError("There are %d debates but only %d venues." %
-                            (len(pairings), len(venues)))
+            raise DrawError("There are %d debates but only %d venues." % (len(pairings), len(venues)))
 
         random.shuffle(venues)
-        random.shuffle(pairings)  # to avoid IDs indicating room ranks
+        random.shuffle(pairings) # to avoid IDs indicating room ranks
 
         for pairing in pairings:
             try:
                 if pairing.division:
-                    if (pairing.teams[0].type == "B") or (
-                            pairing.teams[1].type == "B"):
+                    if (pairing.teams[0].type == "B") or (pairing.teams[1].type == "B"):
                         # If the match is a bye then they don't get a venue
                         selected_venue = None
                     else:
-                        selected_venue = next(
-                            v
-                            for v in venues
-                            if v.group == pairing.division.venue_group)
+                        selected_venue = next(v for v in venues if v.group == pairing.division.venue_group)
                         venues.pop(venues.index(selected_venue))
                 else:
                     selected_venue = venues.pop(0)
@@ -549,53 +447,45 @@
             debate = Debate(round=self, venue=selected_venue)
 
             debate.division = pairing.division
-            debate.bracket = pairing.bracket
+            debate.bracket   = pairing.bracket
             debate.room_rank = pairing.room_rank
-            debate.flags = ",".join(pairing.flags)  # comma-separated list
+            debate.flags     = ",".join(pairing.flags) # comma-separated list
             debate.save()
 
-            aff = DebateTeam(debate=debate,
-                             team=pairing.teams[0],
-                             position=DebateTeam.POSITION_AFFIRMATIVE)
-            neg = DebateTeam(debate=debate,
-                             team=pairing.teams[1],
-                             position=DebateTeam.POSITION_NEGATIVE)
+            aff = DebateTeam(debate=debate, team=pairing.teams[0], position=DebateTeam.POSITION_AFFIRMATIVE)
+            neg = DebateTeam(debate=debate, team=pairing.teams[1], position=DebateTeam.POSITION_NEGATIVE)
 
             aff.save()
             neg.save()
 
     # TODO: all these availability methods should be in the availability app
 
-    def base_availability(self,
-                          model,
-                          active_table,
-                          active_column,
-                          model_table,
-                          id_field='id'):
+    def base_availability(self, model, active_table, active_column, model_table,
+                         id_field='id'):
         d = {
-            'active_table': active_table,
-            'active_column': active_column,
+            'active_table' : active_table,
+            'active_column' : active_column,
             'model_table': model_table,
             'id_field': id_field,
-            'id': self.id,
+            'id' : self.id,
         }
-        return model.objects.all().extra(
-            select={'is_active': """EXISTS (Select 1
+        return model.objects.all().extra(select={'is_active': """EXISTS (Select 1
                                                  from %(active_table)s
                                                  drav where
                                                  drav.%(active_column)s =
                                                  %(model_table)s.%(id_field)s and
-                                                 drav.round_id=%(id)d)""" % d})
+                                                 drav.round_id=%(id)d)""" % d })
 
     def person_availability(self):
         from participants.models import Person
-        return self.base_availability(Person, 'availability_checkin',
-                                      'person_id', 'participants_person')
+        return self.base_availability(Person, 'availability_checkin', 'person_id',
+                                      'participants_person')
+
 
     def venue_availability(self):
         from venues.models import Venue
-        all_venues = self.base_availability(Venue, 'availability_activevenue',
-                                            'venue_id', 'venues_venue')
+        all_venues = self.base_availability(Venue, 'availability_activevenue', 'venue_id',
+                                      'venues_venue')
         all_venues = [v for v in all_venues if v.tournament == self.tournament]
         return all_venues
 
@@ -603,25 +493,20 @@
         from venues.models import Venue
         # Had to replicate venue_availability via base_availability so extra()
         # could still function on the query set
-        result = self.base_availability(
-            Venue, 'availability_activevenue', 'venue_id',
-            'venues_venue').extra(select={'is_used': """EXISTS (SELECT 1
+        result = self.base_availability(Venue, 'availability_activevenue', 'venue_id',
+                                      'venues_venue').extra(select =
+                                      {'is_used': """EXISTS (SELECT 1
                                       FROM draw_debate da
                                       WHERE da.round_id=%d AND
-                                      da.venue_id = venues_venue.id)""" %
-                                          self.id}, )
-        return [v
-                for v in result
-                if v.is_active and not v.is_used and v.tournament ==
-                self.tournament]
+                                      da.venue_id = venues_venue.id)""" % self.id},
+        )
+        return [v for v in result if v.is_active and not v.is_used and v.tournament == self.tournament]
 
     def adjudicator_availability(self):
         from participants.models import Adjudicator
-        all_adjs = self.base_availability(Adjudicator,
-                                          'availability_activeadjudicator',
-                                          'adjudicator_id',
-                                          'participants_adjudicator',
-                                          id_field='person_ptr_id')
+        all_adjs = self.base_availability(Adjudicator, 'availability_activeadjudicator',
+                                      'adjudicator_id',
+                                      'participants_adjudicator', id_field='person_ptr_id')
 
         if not self.tournament.pref('share_adjs'):
             all_adjs = [a for a in all_adjs if a.tournament == self.tournament]
@@ -630,18 +515,16 @@
 
     def unused_adjudicators(self):
         from participants.models import Adjudicator
-        result = self.base_availability(
-            Adjudicator,
-            'availability_activeadjudicator',
-            'adjudicator_id',
-            'participants_adjudicator',
-            id_field='person_ptr_id').extra(
-                select={'is_used': """EXISTS (SELECT 1
+        result = self.base_availability(Adjudicator, 'availability_activeadjudicator',
+                                      'adjudicator_id',
+                                      'participants_adjudicator',
+                                      id_field='person_ptr_id').extra(
+                                        select = {'is_used': """EXISTS (SELECT 1
                                                   FROM adjallocation_debateadjudicator da
                                                   LEFT JOIN draw_debate d ON da.debate_id = d.id
                                                   WHERE d.round_id = %d AND
-                                                  da.adjudicator_id = participants_adjudicator.person_ptr_id)"""
-                        % self.id}, )
+                                                  da.adjudicator_id = participants_adjudicator.person_ptr_id)""" % self.id },
+        )
         if not self.tournament.pref('draw_skip_adj_checkins'):
             return [a for a in result if a.is_active and not a.is_used]
         else:
@@ -649,10 +532,9 @@
 
     def team_availability(self):
         from participants.models import Team
-        all_teams = self.base_availability(Team, 'availability_activeteam',
-                                           'team_id', 'participants_team')
-        relevant_teams = [t for t in all_teams
-                          if t.tournament == self.tournament]
+        all_teams = self.base_availability(Team, 'availability_activeteam', 'team_id',
+                                      'participants_team')
+        relevant_teams = [t for t in all_teams if t.tournament == self.tournament]
         return relevant_teams
 
     def unused_teams(self):
@@ -660,23 +542,13 @@
         all_teams = self.active_teams.all()
         all_teams = [t for t in all_teams if t.tournament == self.tournament]
 
-        debating_teams = [
-            t.team
-            for t in DebateTeam.objects.filter(
-                debate__round=self).select_related('team', 'debate')
-        ]
+        debating_teams = [t.team for t in DebateTeam.objects.filter(debate__round=self).select_related('team', 'debate')]
         unused_teams = [t for t in all_teams if t not in debating_teams]
 
         return unused_teams
 
-    def set_available_base(self,
-                           ids,
-                           model,
-                           active_model,
-                           get_active,
-                           id_column,
-                           active_id_column,
-                           remove=True):
+    def set_available_base(self, ids, model, active_model, get_active,
+                             id_column, active_id_column, remove=True):
         ids = set(ids)
         all_ids = set(a['id'] for a in model.objects.values('id'))
         exclude_ids = all_ids.difference(ids)
@@ -699,13 +571,9 @@
     def set_available_people(self, ids):
         from availability.models import Checkin
         from participants.models import Person
-        return self.set_available_base(ids,
-                                       Person,
-                                       Checkin,
-                                       self.checkins,
-                                       'person_id',
-                                       'person__id',
-                                       remove=False)
+        return self.set_available_base(ids, Person, Checkin,
+                                      self.checkins, 'person_id',
+                                      'person__id', remove=False)
 
     def set_available_venues(self, ids):
         from availability.models import ActiveVenue
@@ -724,14 +592,14 @@
     def set_available_teams(self, ids):
         from availability.models import ActiveTeam
         from participants.models import Team
-        return self.set_available_base(
-            ids, Team, ActiveTeam, self.active_teams, 'team_id', 'team__id')
+        return self.set_available_base(ids, Team, ActiveTeam,
+                                       self.active_teams, 'team_id',
+                                      'team__id')
 
     def activate_adjudicator(self, adj, state=True):
         from availability.models import ActiveAdjudicator
         if state:
-            ActiveAdjudicator.objects.get_or_create(round=self,
-                                                    adjudicator=adj)
+            ActiveAdjudicator.objects.get_or_create(round=self, adjudicator=adj)
         else:
             self.activeadjudicator_set.filter(adjudicator=adj).delete()
 
@@ -751,31 +619,14 @@
 
     def activate_all(self):
         from venues.models import Venue
-        from participants.models import Team, Adjudicator
-        self.set_available_venues(
-            [v.id for v in Venue.objects.filter(tournament=self.tournament)])
-        self.set_available_adjudicators(
-            [a.id for a in Adjudicator.objects.filter(tournament=
-                                                      self.tournament)])
-        self.set_available_teams(
-            [t.id for t in Team.objects.filter(tournament=self.tournament)])
-
-    def activate_previous(self):
-        from availability.models import ActiveTeam, ActiveAdjudicator, ActiveVenue
-
-        self.set_available_venues(
-            [v.venue.id for v in ActiveVenue.objects.filter(round=self.prev)])
-        self.set_available_adjudicators(
-            [a.adjudicator.id
-             for a in ActiveAdjudicator.objects.filter(round=self.prev)])
-        self.set_available_teams(
-            [t.team.id for t in ActiveTeam.objects.filter(round=self.prev)])
+        self.set_available_venues([v.id for v in Venue.objects.all()])
+        self.set_available_adjudicators([a.id for a in Adjudicator.objects.all()])
+        self.set_available_teams([t.id for t in Team.objects.all()])
 
     @property
     def prev(self):
         try:
-            return Round.objects.get(seq=self.seq - 1,
-                                     tournament=self.tournament)
+            return Round.objects.get(seq=self.seq-1, tournament=self.tournament)
         except Round.DoesNotExist:
             return None
 
@@ -783,10 +634,8 @@
     def motions_good_for_public(self):
         return self.motions_released or not self.motion_set.exists()
 
-
 def update_round_cache(sender, instance, created, **kwargs):
-    cached_key = "%s_%s_%s" % (instance.tournament.slug, instance.seq,
-                               'object')
+    cached_key = "%s_%s_%s" % (instance.tournament.slug, instance.seq, 'object')
     cache.delete(cached_key)
     logger.debug("Updated cache %s for %s" % (cached_key, instance))
 
@@ -794,11 +643,8 @@
 signals.post_save.connect(update_round_cache, sender=Round)
 
 
+
 class SRManager(models.Manager):
     use_for_related_fields = True
-<<<<<<< HEAD
-
-=======
->>>>>>> f8266a9c
     def get_queryset(self):
         return super(SRManager, self).get_queryset().select_related('debate')